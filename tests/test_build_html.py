--- conflicted
+++ resolved
@@ -135,26 +135,17 @@
         (".//li/em", r'^dfn\\n$'),
         (".//li/code/span[@class='pre']", r'^kbd\\n$'),
         (".//li/em", u'File \N{TRIANGULAR BULLET} Close'),
-<<<<<<< HEAD
         (".//li/code/span[@class='pre']", '^a/$'),
         (".//li/code/em/span[@class='pre']", '^varpart$'),
         (".//li/code/em/span[@class='pre']", '^i$'),
-        (".//a[@href='http://www.python.org/dev/peps/pep-0008']"
+        (".//a[@href='https://www.python.org/dev/peps/pep-0008']"
             "[@class='pep reference external']/strong", 'PEP 8'),
-        (".//a[@href='http://www.python.org/dev/peps/pep-0008']"
+        (".//a[@href='https://www.python.org/dev/peps/pep-0008']"
             "[@class='pep reference external']/strong",
             'Python Enhancement Proposal #8'),
-        (".//a[@href='http://tools.ietf.org/html/rfc1.html']"
-=======
-        (".//li/tt/span[@class='pre']", '^a/$'),
-        (".//li/tt/em/span[@class='pre']", '^varpart$'),
-        (".//li/tt/em/span[@class='pre']", '^i$'),
-        (".//a[@href='https://www.python.org/dev/peps/pep-0008']"
-            "[@class='pep reference external']/strong", 'PEP 8'),
         (".//a[@href='https://tools.ietf.org/html/rfc1.html']"
->>>>>>> 2cfa3cf7
             "[@class='rfc reference external']/strong", 'RFC 1'),
-        (".//a[@href='http://tools.ietf.org/html/rfc1.html']"
+        (".//a[@href='https://tools.ietf.org/html/rfc1.html']"
             "[@class='rfc reference external']/strong", 'Request for Comments #1'),
         (".//a[@href='objects.html#envvar-HOME']"
             "[@class='reference internal']/code/span[@class='pre']", 'HOME'),

# -*- coding: utf-8 -*-
"""
    test_intl
    ~~~~~~~~~

    Test message patching for internationalization purposes.  Runs the text
    builder in the test root.

    :copyright: Copyright 2010 by the Sphinx team, see AUTHORS.
    :license: BSD, see LICENSE for details.
"""

from subprocess import Popen, PIPE
import re
import os
from StringIO import StringIO

from sphinx.util.pycompat import relpath

from util import *
from util import SkipTest


warnfile = StringIO()
root = test_roots / 'test-intl'
doctreedir = root / '_build' / 'doctree'


def with_intl_app(*args, **kw):
    default_kw = {
        'srcdir': root,
        'doctreedir': doctreedir,
        'confoverrides': {
            'language': 'xx', 'locale_dirs': ['.'],
            'gettext_compact': False,
        },
    }
    default_kw.update(kw)
    return with_app(*args, **default_kw)


def setup_module():
    # Delete remnants left over after failed build
    (root / 'xx').rmtree(True)
    (root / 'xx' / 'LC_MESSAGES').makedirs()
    # Compile all required catalogs into binary format (*.mo).
    for dirpath, dirs, files in os.walk(root):
        dirpath = path(dirpath)
        for f in [f for f in files if f.endswith('.po')]:
            po = dirpath / f
            mo = root / 'xx' / 'LC_MESSAGES' / (
                    relpath(po[:-3], root) + '.mo')
            if not mo.parent.exists():
                mo.parent.makedirs()
            try:
                p = Popen(['msgfmt', po, '-o', mo],
                    stdout=PIPE, stderr=PIPE)
            except OSError:
                raise SkipTest  # most likely msgfmt was not found
            else:
                stdout, stderr = p.communicate()
                if p.returncode != 0:
                    print stdout
                    print stderr
                    assert False, 'msgfmt exited with return code %s' % p.returncode
                assert mo.isfile(), 'msgfmt failed'


def teardown_module():
    (root / '_build').rmtree(True)
    (root / 'xx').rmtree(True)


@with_intl_app(buildername='text')
def test_simple(app):
    app.builder.build(['bom'])
    result = (app.outdir / 'bom.txt').text(encoding='utf-8')
    expect = (u"\nDatei mit UTF-8"
              u"\n***************\n" # underline matches new translation
              u"\nThis file has umlauts: äöü.\n")
    assert result == expect


@with_intl_app(buildername='text')
def test_subdir(app):
    app.builder.build(['subdir/contents'])
    result = (app.outdir / 'subdir' / 'contents.txt').text(encoding='utf-8')
    assert result.startswith(u"\nsubdir contents\n***************\n")


@with_intl_app(buildername='html', cleanenv=True)
def test_i18n_footnote_break_refid(app):
    """test for #955 cant-build-html-with-footnotes-when-using"""
    app.builder.build(['footnote'])
    result = (app.outdir / 'footnote.html').text(encoding='utf-8')
    # expect no error by build


@with_intl_app(buildername='text', cleanenv=True)
def test_i18n_footnote_regression(app):
    """regression test for fix #955"""
    app.builder.build(['footnote'])
    result = (app.outdir / 'footnote.txt').text(encoding='utf-8')
    expect = (u"\nI18N WITH FOOTNOTE"
              u"\n******************\n"  # underline matches new translation
              u"\nI18N WITH FOOTNOTE INCLUDE THIS CONTENTS [ref] [1] [100]\n"
              u"\n[1] THIS IS A AUTO NUMBERED FOOTNOTE.\n"
              u"\n[ref] THIS IS A NAMED FOOTNOTE.\n"
              u"\n[100] THIS IS A NUMBERED FOOTNOTE.\n")
    assert result == expect


@with_intl_app(buildername='html', cleanenv=True)
def test_i18n_footnote_backlink(app):
    """i18n test for #1058"""
    app.builder.build(['footnote'])
    result = (app.outdir / 'footnote.html').text(encoding='utf-8')
    expects = [
        '<a class="footnote-reference" href="#id5" id="id1">[100]</a>',
        '<a class="footnote-reference" href="#id4" id="id2">[1]</a>',
        '<a class="reference internal" href="#ref" id="id3">[ref]</a>',
        '<a class="fn-backref" href="#id2">[1]</a>',
        '<a class="fn-backref" href="#id3">[ref]</a>',
        '<a class="fn-backref" href="#id1">[100]</a>',
        ]
    for expect in expects:
        matches = re.findall(re.escape(expect), result)
        assert len(matches) == 1


@with_intl_app(buildername='text', warning=warnfile, cleanenv=True)
def test_i18n_warn_for_number_of_references_inconsistency(app):
    app.builddir.rmtree(True)
    app.builder.build(['refs_inconsistency'])
    result = (app.outdir / 'refs_inconsistency.txt').text(encoding='utf-8')
    expect = (u"\nI18N WITH REFS INCONSISTENCY"
              u"\n****************************\n"
              u"\n* FOR FOOTNOTE [ref2].\n"
              u"\n* reference FOR reference.\n"
              u"\n* ORPHAN REFERENCE: I18N WITH REFS INCONSISTENCY.\n"
              u"\n[1] THIS IS A AUTO NUMBERED FOOTNOTE.\n"
              u"\n[ref2] THIS IS A NAMED FOOTNOTE.\n"
              u"\n[100] THIS IS A NUMBERED FOOTNOTE.\n")
    assert result == expect

    warnings = warnfile.getvalue().replace(os.sep, '/')
    warning_fmt = u'.*/refs_inconsistency.txt:\\d+: ' \
          u'WARNING: inconsistent %s in translated message\n'
    expected_warning_expr = (
        warning_fmt % 'footnote references' +
        warning_fmt % 'references' +
        warning_fmt % 'references')
    assert re.search(expected_warning_expr, warnings)


@with_intl_app(buildername='html', cleanenv=True)
def test_i18n_link_to_undefined_reference(app):
    app.builder.build(['refs_inconsistency'])
    result = (app.outdir / 'refs_inconsistency.html').text(encoding='utf-8')

    expected_expr = """<a class="reference external" href="http://www.example.com">reference</a>"""
    assert len(re.findall(expected_expr, result)) == 2

    expected_expr = """<a class="reference internal" href="#reference">reference</a>"""
    assert len(re.findall(expected_expr, result)) == 0

    expected_expr = """<a class="reference internal" href="#i18n-with-refs-inconsistency">I18N WITH REFS INCONSISTENCY</a>"""
    assert len(re.findall(expected_expr, result)) == 1


@with_intl_app(buildername='html', cleanenv=True)
def test_i18n_keep_external_links(app):
    """regression test for #1044"""
    app.builder.build(['external_links'])
    result = (app.outdir / 'external_links.html').text(encoding='utf-8')

    # external link check
    expect_line = u"""<li>EXTERNAL LINK TO <a class="reference external" href="http://python.org">Python</a>.</li>"""
    matched = re.search('^<li>EXTERNAL LINK TO .*$', result, re.M)
    matched_line = ''
    if matched:
        matched_line = matched.group()
    assert expect_line == matched_line

    # internal link check
    expect_line = u"""<li><a class="reference internal" href="#i18n-with-external-links">EXTERNAL LINKS</a> IS INTERNAL LINK.</li>"""
    matched = re.search('^<li><a .* IS INTERNAL LINK.</li>$', result, re.M)
    matched_line = ''
    if matched:
        matched_line = matched.group()
    assert expect_line == matched_line

    # inline link check
    expect_line = u"""<li>INLINE LINK BY <a class="reference external" href="http://sphinx-doc.org">SPHINX</a>.</li>"""
    matched = re.search('^<li>INLINE LINK BY .*$', result, re.M)
    matched_line = ''
    if matched:
        matched_line = matched.group()
    assert expect_line == matched_line

    # unnamed link check
    expect_line = u"""<li>UNNAMED <a class="reference external" href="http://google.com">LINK</a>.</li>"""
    matched = re.search('^<li>UNNAMED .*$', result, re.M)
    matched_line = ''
    if matched:
        matched_line = matched.group()
    assert expect_line == matched_line


@with_intl_app(buildername='text', warning=warnfile, cleanenv=True)
def test_i18n_literalblock_warning(app):
    app.builddir.rmtree(True)  #for warnings acceleration
    app.builder.build(['literalblock'])
    result = (app.outdir / 'literalblock.txt').text(encoding='utf-8')
    expect = (u"\nI18N WITH LITERAL BLOCK"
              u"\n***********************\n"
              u"\nCORRECT LITERAL BLOCK:\n"
              u"\n   this is"
              u"\n   literal block\n"
              u"\nMISSING LITERAL BLOCK:\n"
              u"\n<SYSTEM MESSAGE:")
    assert result.startswith(expect)

    warnings = warnfile.getvalue().replace(os.sep, '/')
    expected_warning_expr = u'.*/literalblock.txt:\\d+: ' \
            u'WARNING: Literal block expected; none found.'
    assert re.search(expected_warning_expr, warnings)


@with_intl_app(buildername='text')
def test_i18n_definition_terms(app):
    # regression test for #975
    app.builder.build(['definition_terms'])
    result = (app.outdir / 'definition_terms.txt').text(encoding='utf-8')
    expect = (u"\nI18N WITH DEFINITION TERMS"
              u"\n**************************\n"
              u"\nSOME TERM"
              u"\n   THE CORRESPONDING DEFINITION\n"
              u"\nSOME OTHER TERM"
              u"\n   THE CORRESPONDING DEFINITION #2\n")

    assert result == expect


<<<<<<< HEAD
@with_app(buildername='text', cleanenv=True,
          confoverrides={'language': 'xx', 'locale_dirs': ['.'],
                         'gettext_compact': False})
def test_seealso(app):
    app.builder.build(['i18n/seealso'])
    result = (app.outdir / 'i18n' / 'seealso.txt').text(encoding='utf-8')
    expect = (u"\nI18N WITH SEEALSO"
              u"\n*****************\n"
              u"\nSee also: SHORT TEXT 1\n"
              u"\nSee also: LONG TEXT 1\n"
              u"\nSee also: SHORT TEXT 2\n"
              u"\n  LONG TEXT 2\n")
    assert result == expect
=======
@with_intl_app(buildername='text')
def test_i18n_figure_caption(app):
    # regression test for #940
    app.builder.build(['figure_caption'])
    result = (app.outdir / 'figure_caption.txt').text(encoding='utf-8')
    expect = (u"\nI18N WITH FIGURE CAPTION"
              u"\n************************\n"
              u"\n   [image]MY CAPTION OF THE FIGURE\n"
              u"\n   MY DESCRIPTION PARAGRAPH1 OF THE FIGURE.\n"
              u"\n   MY DESCRIPTION PARAGRAPH2 OF THE FIGURE.\n")

    assert result == expect


@with_intl_app(buildername='html')
def test_i18n_index_entries(app):
    # regression test for #976
    app.builder.build(['index_entries'])
    result = (app.outdir / 'genindex.html').text(encoding='utf-8')

    def wrap(tag, keyword):
        start_tag = "<%s[^>]*>" % tag
        end_tag = "</%s>" % tag
        return r"%s\s*%s\s*%s" % (start_tag, keyword, end_tag)

    expected_exprs = [
        wrap('a', 'NEWSLETTER'),
        wrap('a', 'MAILING LIST'),
        wrap('a', 'RECIPIENTS LIST'),
        wrap('a', 'FIRST SECOND'),
        wrap('a', 'SECOND THIRD'),
        wrap('a', 'THIRD, FIRST'),
        wrap('dt', 'ENTRY'),
        wrap('dt', 'SEE'),
        wrap('a', 'MODULE'),
        wrap('a', 'KEYWORD'),
        wrap('a', 'OPERATOR'),
        wrap('a', 'OBJECT'),
        wrap('a', 'EXCEPTION'),
        wrap('a', 'STATEMENT'),
        wrap('a', 'BUILTIN'),
    ]
    for expr in expected_exprs:
        assert re.search(expr, result, re.M)
>>>>>>> 9b9c6904
<|MERGE_RESOLUTION|>--- conflicted
+++ resolved
@@ -242,13 +242,10 @@
     assert result == expect
 
 
-<<<<<<< HEAD
-@with_app(buildername='text', cleanenv=True,
-          confoverrides={'language': 'xx', 'locale_dirs': ['.'],
-                         'gettext_compact': False})
+@with_intl_app(buildername='text')
 def test_seealso(app):
-    app.builder.build(['i18n/seealso'])
-    result = (app.outdir / 'i18n' / 'seealso.txt').text(encoding='utf-8')
+    app.builder.build(['seealso'])
+    result = (app.outdir / 'seealso.txt').text(encoding='utf-8')
     expect = (u"\nI18N WITH SEEALSO"
               u"\n*****************\n"
               u"\nSee also: SHORT TEXT 1\n"
@@ -256,7 +253,8 @@
               u"\nSee also: SHORT TEXT 2\n"
               u"\n  LONG TEXT 2\n")
     assert result == expect
-=======
+
+
 @with_intl_app(buildername='text')
 def test_i18n_figure_caption(app):
     # regression test for #940
@@ -300,5 +298,4 @@
         wrap('a', 'BUILTIN'),
     ]
     for expr in expected_exprs:
-        assert re.search(expr, result, re.M)
->>>>>>> 9b9c6904
+        assert re.search(expr, result, re.M)
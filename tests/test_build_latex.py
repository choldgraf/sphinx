# -*- coding: utf-8 -*-
"""
    test_build_latex
    ~~~~~~~~~~~~~~~~

    Test the build process with LaTeX builder with the test root.

    :copyright: Copyright 2007-2014 by the Sphinx team, see AUTHORS.
    :license: BSD, see LICENSE for details.
"""
from __future__ import print_function

import os
import re
from subprocess import Popen, PIPE

from six import PY3

from sphinx.writers.latex import LaTeXTranslator

from util import SkipTest, remove_unicode_literals, with_app
from test_build_html import ENV_WARNINGS


LATEX_WARNINGS = ENV_WARNINGS + """\
None:None: WARNING: citation not found: missing
None:None: WARNING: no matching candidate for image URI u'foo.\\*'
WARNING: invalid pair index entry u''
WARNING: invalid pair index entry u'keyword; '
"""

if PY3:
    LATEX_WARNINGS = remove_unicode_literals(LATEX_WARNINGS)


@with_app(buildername='latex')
def test_latex(app, status, warning):
    LaTeXTranslator.ignore_missing_images = True
    app.builder.build_all()
    latex_warnings = warning.getvalue().replace(os.sep, '/')
    latex_warnings_exp = LATEX_WARNINGS % {
        'root': re.escape(app.srcdir.replace(os.sep, '/'))}
    assert re.match(latex_warnings_exp + '$', latex_warnings), \
        'Warnings don\'t match:\n' + \
        '--- Expected (regex):\n' + latex_warnings_exp + \
        '--- Got:\n' + latex_warnings

    # file from latex_additional_files
    assert (app.outdir / 'svgimg.svg').isfile()

    # only run latex if all needed packages are there
    def kpsetest(filename):
        try:
            p = Popen(['kpsewhich', filename], stdout=PIPE)
        except OSError:
            # no kpsewhich... either no tex distribution is installed or it is
            # a "strange" one -- don't bother running latex
            return None
        else:
            p.communicate()
            if p.returncode != 0:
                # not found
                return False
            # found
            return True

    if kpsetest('article.sty') is None:
        raise SkipTest('not running latex, it doesn\'t seem to be installed')
    for filename in ['fancyhdr.sty', 'fancybox.sty', 'titlesec.sty',
                     'amsmath.sty', 'framed.sty', 'color.sty', 'fancyvrb.sty',
                     'threeparttable.sty']:
        if not kpsetest(filename):
            raise SkipTest('not running latex, the %s package doesn\'t '
                           'seem to be installed' % filename)

    # now, try to run latex over it
    cwd = os.getcwd()
    os.chdir(app.outdir)
    try:
        try:
            p = Popen(['pdflatex', '--interaction=nonstopmode',
                       'SphinxTests.tex'], stdout=PIPE, stderr=PIPE)
        except OSError:
            raise SkipTest  # most likely pdflatex was not found
        else:
            stdout, stderr = p.communicate()
            if p.returncode != 0:
                print(stdout)
                print(stderr)
                del app.cleanup_trees[:]
                assert False, 'latex exited with return code %s' % p.returncode
    finally:
        os.chdir(cwd)


@with_app(buildername='latex')
def test_latex_add_latex_package(app, status, warning):
    app.add_latex_package('foo')
    app.add_latex_package('bar', 'baz')
    app.builder.build_all()
<<<<<<< HEAD
    assert '\\usepackage{foo}' in (app.outdir / 'SphinxTests.tex').text()
    assert '\\usepackage[baz]{bar}' in (app.outdir / 'SphinxTests.tex').text()
=======
    result = (app.outdir / 'SphinxTests.tex').text(encoding='utf8')
    assert '\\usepackage{foo}' in result
>>>>>>> 9d1225a3
<|MERGE_RESOLUTION|>--- conflicted
+++ resolved
@@ -98,10 +98,6 @@
     app.add_latex_package('foo')
     app.add_latex_package('bar', 'baz')
     app.builder.build_all()
-<<<<<<< HEAD
-    assert '\\usepackage{foo}' in (app.outdir / 'SphinxTests.tex').text()
-    assert '\\usepackage[baz]{bar}' in (app.outdir / 'SphinxTests.tex').text()
-=======
     result = (app.outdir / 'SphinxTests.tex').text(encoding='utf8')
     assert '\\usepackage{foo}' in result
->>>>>>> 9d1225a3
+    assert '\\usepackage[baz]{bar}' in result
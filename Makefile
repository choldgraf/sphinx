--- conflicted
+++ resolved
@@ -35,14 +35,10 @@
 style-check:
 	@$(PYTHON) utils/check_sources.py $(DONT_CHECK) .
 
-<<<<<<< HEAD
 type-check:
 	mypy sphinx/
 
-clean: clean-pyc clean-pycache clean-patchfiles clean-backupfiles clean-generated clean-testfiles clean-buildfiles
-=======
 clean: clean-pyc clean-pycache clean-patchfiles clean-backupfiles clean-generated clean-testfiles clean-buildfiles clean-mypyfiles
->>>>>>> 6bb90305
 
 clean-pyc:
 	find . -name '*.pyc' -exec rm -f {} +

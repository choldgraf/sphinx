# -*- coding: utf-8 -*-
"""
    sphinx.ext.intersphinx
    ~~~~~~~~~~~~~~~~~~~~~~

    Insert links to objects documented in remote Sphinx documentation.

    This works as follows:

    * Each Sphinx HTML build creates a file named "objects.inv" that contains a
      mapping from object names to URIs relative to the HTML set's root.

    * Projects using the Intersphinx extension can specify links to such mapping
      files in the `intersphinx_mapping` config value.  The mapping will then be
      used to resolve otherwise missing references to objects into links to the
      other documentation.

    * By default, the mapping file is assumed to be at the same location as the
      rest of the documentation; however, the location of the mapping file can
      also be specified individually, e.g. if the docs should be buildable
      without Internet access.

    :copyright: Copyright 2007-2016 by the Sphinx team, see AUTHORS.
    :license: BSD, see LICENSE for details.
"""

from __future__ import print_function

import sys
import time
import functools
import posixpath
from os import path

from six import PY3, iteritems, string_types
from six.moves.urllib.parse import urlsplit, urlunsplit

from docutils import nodes
from docutils.utils import relative_path

import sphinx
from sphinx.locale import _
from sphinx.builders.html import INVENTORY_FILENAME
from sphinx.util import requests, logging
from sphinx.util.inventory import InventoryFile

if False:
    # For type annotation
    from typing import Any, Dict, IO, List, Tuple, Union  # NOQA
    from sphinx.application import Sphinx  # NOQA
    from sphinx.config import Config  # NOQA
    from sphinx.environment import BuildEnvironment  # NOQA

    if PY3:
        unicode = str

    Inventory = Dict[unicode, Dict[unicode, Tuple[unicode, unicode, unicode, unicode]]]

logger = logging.getLogger(__name__)


class InventoryAdapter(object):
    """Inventory adapter for environment"""

    def __init__(self, env):
        self.env = env

        if not hasattr(env, 'intersphinx_cache'):
            self.env.intersphinx_cache = {}
            self.env.intersphinx_inventory = {}
            self.env.intersphinx_named_inventory = {}

    @property
    def cache(self):
        # type: () -> Dict[unicode, Tuple[unicode, int, Inventory]]
        return self.env.intersphinx_cache

    @property
    def main_inventory(self):
        # type: () -> Inventory
        return self.env.intersphinx_inventory

    @property
    def named_inventory(self):
        # type: () -> Dict[unicode, Inventory]
        return self.env.intersphinx_named_inventory

    def clear(self):
        self.env.intersphinx_inventory.clear()
        self.env.intersphinx_named_inventory.clear()


def _strip_basic_auth(url):
    # type: (unicode) -> unicode
    """Returns *url* with basic auth credentials removed. Also returns the
    basic auth username and password if they're present in *url*.

    E.g.: https://user:pass@example.com => https://example.com

    *url* need not include basic auth credentials.

    :param url: url which may or may not contain basic auth credentials
    :type url: ``str``

    :return: *url* with any basic auth creds removed
    :rtype: ``str``
    """
    frags = list(urlsplit(url))
    # swap out "user[:pass]@hostname" for "hostname"
    if '@' in frags[1]:
        frags[1] = frags[1].split('@')[1]
    return urlunsplit(frags)


def _read_from_url(url, config=None):
    # type: (unicode, Config) -> IO
    """Reads data from *url* with an HTTP *GET*.

    This function supports fetching from resources which use basic HTTP auth as
    laid out by RFC1738 § 3.1. See § 5 for grammar definitions for URLs.

    .. seealso:

       https://www.ietf.org/rfc/rfc1738.txt

    :param url: URL of an HTTP resource
    :type url: ``str``

    :return: data read from resource described by *url*
    :rtype: ``file``-like object
    """
    r = requests.get(url, stream=True, config=config, timeout=config.intersphinx_timeout)
    r.raise_for_status()
    r.raw.url = r.url
    # decode content-body based on the header.
    # ref: https://github.com/kennethreitz/requests/issues/2155
    r.raw.read = functools.partial(r.raw.read, decode_content=True)
    return r.raw


def _get_safe_url(url):
    # type: (unicode) -> unicode
    """Gets version of *url* with basic auth passwords obscured. This function
    returns results suitable for printing and logging.

    E.g.: https://user:12345@example.com => https://user@example.com

    :param url: a url
    :type url: ``str``

    :return: *url* with password removed
    :rtype: ``str``
    """
    parts = urlsplit(url)
    if parts.username is None:
        return url
    else:
        frags = list(parts)
        if parts.port:
            frags[1] = '{0}@{1}:{2}'.format(parts.username, parts.hostname, parts.port)
        else:
            frags[1] = '{0}@{1}'.format(parts.username, parts.hostname)

        return urlunsplit(frags)


def fetch_inventory(app, uri, inv):
    # type: (Sphinx, unicode, Any) -> Any
    """Fetch, parse and return an intersphinx inventory file."""
    # both *uri* (base URI of the links to generate) and *inv* (actual
    # location of the inventory file) can be local or remote URIs
    localuri = '://' not in uri
    if not localuri:
        # case: inv URI points to remote resource; strip any existing auth
        uri = _strip_basic_auth(uri)
    try:
        if '://' in inv:
            f = _read_from_url(inv, config=app.config)
        else:
            f = open(path.join(app.srcdir, inv), 'rb')
    except Exception as err:
        logger.warning('intersphinx inventory %r not fetchable due to %s: %s',
                       inv, err.__class__, err)
        return
    try:
        if hasattr(f, 'url'):
            newinv = f.url  # type: ignore
            if inv != newinv:
                logger.info('intersphinx inventory has moved: %s -> %s', inv, newinv)

                if uri in (inv, path.dirname(inv), path.dirname(inv) + '/'):
                    uri = path.dirname(newinv)
        with f:
            try:
                join = localuri and path.join or posixpath.join
                invdata = InventoryFile.load(f, uri, join)
            except ValueError as exc:
                raise ValueError('unknown or unsupported inventory version: %r' % exc)
    except Exception as err:
        logger.warning('intersphinx inventory %r not readable due to %s: %s',
                       inv, err.__class__.__name__, err)
    else:
        return invdata


def load_mappings(app):
    # type: (Sphinx) -> None
    """Load all intersphinx mappings into the environment."""
    now = int(time.time())
    cache_time = now - app.config.intersphinx_cache_limit * 86400
    inventories = InventoryAdapter(app.builder.env)
    update = False
    for key, value in iteritems(app.config.intersphinx_mapping):
        name = None  # type: unicode
        uri = None   # type: unicode
        inv = None   # type: Union[unicode, Tuple[unicode, ...]]

        if isinstance(value, (list, tuple)):
            # new format
            name, (uri, inv) = key, value  # type: ignore
            if not isinstance(name, string_types):
                logger.warning('intersphinx identifier %r is not string. Ignored', name)
                continue
        else:
            # old format, no name
            name, uri, inv = None, key, value
        # we can safely assume that the uri<->inv mapping is not changed
        # during partial rebuilds since a changed intersphinx_mapping
        # setting will cause a full environment reread
        if not isinstance(inv, tuple):
            invs = (inv, )
        else:
            invs = inv  # type: ignore

        for inv in invs:
            if not inv:
                inv = posixpath.join(uri, INVENTORY_FILENAME)
            # decide whether the inventory must be read: always read local
            # files; remote ones only if the cache time is expired
            if '://' not in inv or uri not in inventories.cache \
                    or inventories.cache[uri][1] < cache_time:
                safe_inv_url = _get_safe_url(inv)  # type: ignore
                logger.info('loading intersphinx inventory from %s...', safe_inv_url)
                invdata = fetch_inventory(app, uri, inv)
                if invdata:
                    inventories.cache[uri] = (name, now, invdata)
                    update = True
                    break

    if update:
        inventories.clear()

        # Duplicate values in different inventories will shadow each
        # other; which one will override which can vary between builds
        # since they are specified using an unordered dict.  To make
        # it more consistent, we sort the named inventories and then
        # add the unnamed inventories last.  This means that the
        # unnamed inventories will shadow the named ones but the named
        # ones can still be accessed when the name is specified.
        cached_vals = list(inventories.cache.values())
        named_vals = sorted(v for v in cached_vals if v[0])
        unnamed_vals = [v for v in cached_vals if not v[0]]
        for name, _x, invdata in named_vals + unnamed_vals:
            if name:
                inventories.named_inventory[name] = invdata
            for type, objects in iteritems(invdata):
                inventories.main_inventory.setdefault(type, {}).update(objects)


def missing_reference(app, env, node, contnode):
    # type: (Sphinx, BuildEnvironment, nodes.Node, nodes.Node) -> None
    """Attempt to resolve a missing reference via intersphinx references."""
    target = node['reftarget']
    inventories = InventoryAdapter(env)
    objtypes = None  # type: List[unicode]
    if node['reftype'] == 'any':
        # we search anything!
        objtypes = ['%s:%s' % (domain.name, objtype)
                    for domain in env.domains.values()
                    for objtype in domain.object_types]
        domain = None
    else:
        domain = node.get('refdomain')
        if not domain:
            # only objects in domains are in the inventory
            return
        objtypes = env.get_domain(domain).objtypes_for_role(node['reftype'])
        if not objtypes:
            return
        objtypes = ['%s:%s' % (domain, objtype) for objtype in objtypes]
    if 'std:cmdoption' in objtypes:
        # until Sphinx-1.6, cmdoptions are stored as std:option
        objtypes.append('std:option')
    to_try = [(inventories.main_inventory, target)]
    in_set = None
    if ':' in target:
        # first part may be the foreign doc set name
        setname, newtarget = target.split(':', 1)
        if setname in inventories.named_inventory:
            in_set = setname
            to_try.append((inventories.named_inventory[setname], newtarget))
    for inventory, target in to_try:
        for objtype in objtypes:
            if objtype not in inventory or target not in inventory[objtype]:
                continue
            proj, version, uri, dispname = inventory[objtype][target]
            if '://' not in uri and node.get('refdoc'):
                # get correct path in case of subdirectories
                uri = path.join(relative_path(node['refdoc'], '.'), uri)
            newnode = nodes.reference('', '', internal=False, refuri=uri,
                                      reftitle=_('(in %s v%s)') % (proj, version))
            if node.get('refexplicit'):
                # use whatever title was given
                newnode.append(contnode)
            elif dispname == '-' or \
                    (domain == 'std' and node['reftype'] == 'keyword'):
                # use whatever title was given, but strip prefix
                title = contnode.astext()
                if in_set and title.startswith(in_set + ':'):
                    newnode.append(contnode.__class__(title[len(in_set) + 1:],
                                                      title[len(in_set) + 1:]))
                else:
                    newnode.append(contnode)
            else:
                # else use the given display name (used for :ref:)
                newnode.append(contnode.__class__(dispname, dispname))
            return newnode
    # at least get rid of the ':' in the target if no explicit title given
    if in_set is not None and not node.get('refexplicit', True):
        if len(contnode) and isinstance(contnode[0], nodes.Text):
            contnode[0] = nodes.Text(newtarget, contnode[0].rawsource)


def setup(app):
    # type: (Sphinx) -> Dict[unicode, Any]
    app.add_config_value('intersphinx_mapping', {}, True)
    app.add_config_value('intersphinx_cache_limit', 5, False)
    app.add_config_value('intersphinx_timeout', None, False)
    app.connect('missing-reference', missing_reference)
    app.connect('builder-inited', load_mappings)
    return {'version': sphinx.__display_version__, 'parallel_read_safe': True}


def debug(argv):
    """Debug functionality to print out an inventory"""
    if len(argv) < 2:
        print("Print out an inventory file.\n"
              "Error: must specify local path or URL to an inventory file.",
              file=sys.stderr)
        sys.exit(1)

    class MockConfig(object):
        intersphinx_timeout = None  # type: int
        tls_verify = False

    class MockApp(object):
        srcdir = ''
        config = MockConfig()

        def warn(self, msg):
            print(msg, file=sys.stderr)

<<<<<<< HEAD
    filename = sys.argv[1]
    invdata = fetch_inventory(MockApp(), '', filename)  # type: ignore
=======
    filename = argv[1]
    invdata = fetch_inventory(MockApp(), '', filename)
>>>>>>> 161e3da3
    for key in sorted(invdata or {}):
        print(key)
        for entry, einfo in sorted(invdata[key].items()):
            print('\t%-40s %s%s' % (entry,
                                    einfo[3] != '-' and '%-40s: ' % einfo[3] or '',
                                    einfo[2]))


if __name__ == '__main__':
    debug(argv=sys.argv)<|MERGE_RESOLUTION|>--- conflicted
+++ resolved
@@ -342,6 +342,7 @@
 
 
 def debug(argv):
+    # type: (List[unicode]) -> None
     """Debug functionality to print out an inventory"""
     if len(argv) < 2:
         print("Print out an inventory file.\n"
@@ -360,13 +361,8 @@
         def warn(self, msg):
             print(msg, file=sys.stderr)
 
-<<<<<<< HEAD
-    filename = sys.argv[1]
+    filename = argv[1]
     invdata = fetch_inventory(MockApp(), '', filename)  # type: ignore
-=======
-    filename = argv[1]
-    invdata = fetch_inventory(MockApp(), '', filename)
->>>>>>> 161e3da3
     for key in sorted(invdata or {}):
         print(key)
         for entry, einfo in sorted(invdata[key].items()):
@@ -376,4 +372,4 @@
 
 
 if __name__ == '__main__':
-    debug(argv=sys.argv)+    debug(argv=sys.argv)  # type: ignore
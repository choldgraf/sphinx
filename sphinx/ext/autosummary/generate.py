"""
    sphinx.ext.autosummary.generate
    ~~~~~~~~~~~~~~~~~~~~~~~~~~~~~~~

    Usable as a library or script to generate automatic RST source files for
    items referred to in autosummary:: directives.

    Each generated RST file contains a single auto*:: directive which
    extracts the docstring of the referred item.

    Example Makefile rule::

       generate:
               sphinx-autogen -o source/generated source/*.rst

    :copyright: Copyright 2007-2019 by the Sphinx team, see AUTHORS.
    :license: BSD, see LICENSE for details.
"""

import argparse
import locale
import os
import pkgutil
import pydoc
import re
import sys
import warnings
from typing import Any, Callable, Dict, List, Set, Tuple, Type

from jinja2 import BaseLoader, FileSystemLoader, TemplateNotFound
from jinja2.sandbox import SandboxedEnvironment

import sphinx.locale
from sphinx import __display_version__
from sphinx import package_dir
from sphinx.builders import Builder
from sphinx.deprecation import RemovedInSphinx40Warning
from sphinx.ext.autodoc import Documenter
from sphinx.ext.autosummary import import_by_name, get_documenter
from sphinx.jinja2glue import BuiltinTemplateLoader
from sphinx.locale import __
from sphinx.registry import SphinxComponentRegistry
from sphinx.util import logging
from sphinx.util import rst
from sphinx.util.inspect import safe_getattr
from sphinx.util.osutil import ensuredir


logger = logging.getLogger(__name__)


class DummyApplication:
    """Dummy Application class for sphinx-autogen command."""

    def __init__(self) -> None:
        self.registry = SphinxComponentRegistry()
        self.messagelog = []  # type: List[str]
        self.verbosity = 0


def setup_documenters(app: Any) -> None:
    from sphinx.ext.autodoc import (
        ModuleDocumenter, ClassDocumenter, ExceptionDocumenter, DataDocumenter,
        FunctionDocumenter, MethodDocumenter, AttributeDocumenter,
        InstanceAttributeDocumenter, DecoratorDocumenter, PropertyDocumenter,
        SlotsAttributeDocumenter,
    )
    documenters = [
        ModuleDocumenter, ClassDocumenter, ExceptionDocumenter, DataDocumenter,
        FunctionDocumenter, MethodDocumenter, AttributeDocumenter,
        InstanceAttributeDocumenter, DecoratorDocumenter, PropertyDocumenter,
        SlotsAttributeDocumenter,
    ]  # type: List[Type[Documenter]]
    for documenter in documenters:
        app.registry.add_documenter(documenter.objtype, documenter)


def _simple_info(msg: str) -> None:
    print(msg)


def _simple_warn(msg: str) -> None:
    print('WARNING: ' + msg, file=sys.stderr)


def _underline(title: str, line: str = '=') -> str:
    if '\n' in title:
        raise ValueError('Can only underline single lines')
    return title + '\n' + line * len(title)


class AutosummaryRenderer:
    """A helper class for rendering."""

    def __init__(self, builder: Builder, template_dir: str) -> None:
        loader = None  # type: BaseLoader
        template_dirs = [os.path.join(package_dir, 'ext', 'autosummary', 'templates')]
        if builder is None:
            if template_dir:
                template_dirs.insert(0, template_dir)
            loader = FileSystemLoader(template_dirs)
        else:
            # allow the user to override the templates
            loader = BuiltinTemplateLoader()
            loader.init(builder, dirs=template_dirs)

        self.env = SandboxedEnvironment(loader=loader)
        self.env.filters['escape'] = rst.escape
        self.env.filters['e'] = rst.escape
        self.env.filters['underline'] = _underline

    def exists(self, template_name: str) -> bool:
        """Check if template file exists."""
        try:
            self.env.get_template(template_name)
            return True
        except TemplateNotFound:
            return False

    def render(self, template_name: str, context: Dict) -> str:
        """Render a template file."""
        return self.env.get_template(template_name).render(context)


# -- Generating output ---------------------------------------------------------

<<<<<<< HEAD
def generate_autosummary_docs(sources,                 # type: List[str]
                              output_dir=None,         # type: str
                              suffix='.rst',           # type: str
                              warn=_simple_warn,       # type: Callable
                              info=_simple_info,       # type: Callable
                              base_path=None,          # type: str
                              builder=None,            # type: Builder
                              template_dir=None,       # type: str
                              imported_members=False,  # type: bool
                              recursive=False,         # type: bool
                              app=None,                # type: Any
                              ):
    # type: (...) -> None
=======

def generate_autosummary_content(name: str, obj: Any, parent: Any,
                                 template: AutosummaryRenderer, template_name: str,
                                 imported_members: bool, app: Any) -> str:
    doc = get_documenter(app, obj, parent)

    if template_name is None:
        template_name = 'autosummary/%s.rst' % doc.objtype
        if not template.exists(template_name):
            template_name = 'autosummary/base.rst'

    def get_members(obj: Any, types: Set[str], include_public: List[str] = [],
                    imported: bool = True) -> Tuple[List[str], List[str]]:
        items = []  # type: List[str]
        for name in dir(obj):
            try:
                value = safe_getattr(obj, name)
            except AttributeError:
                continue
            documenter = get_documenter(app, value, obj)
            if documenter.objtype in types:
                if imported or getattr(value, '__module__', None) == obj.__name__:
                    # skip imported members if expected
                    items.append(name)
        public = [x for x in items
                  if x in include_public or not x.startswith('_')]
        return public, items

    ns = {}  # type: Dict[str, Any]

    if doc.objtype == 'module':
        ns['members'] = dir(obj)
        ns['functions'], ns['all_functions'] = \
            get_members(obj, {'function'}, imported=imported_members)
        ns['classes'], ns['all_classes'] = \
            get_members(obj, {'class'}, imported=imported_members)
        ns['exceptions'], ns['all_exceptions'] = \
            get_members(obj, {'exception'}, imported=imported_members)
    elif doc.objtype == 'class':
        ns['members'] = dir(obj)
        ns['inherited_members'] = \
            set(dir(obj)) - set(obj.__dict__.keys())
        ns['methods'], ns['all_methods'] = \
            get_members(obj, {'method'}, ['__init__'])
        ns['attributes'], ns['all_attributes'] = \
            get_members(obj, {'attribute', 'property'})

    parts = name.split('.')
    if doc.objtype in ('method', 'attribute', 'property'):
        mod_name = '.'.join(parts[:-2])
        cls_name = parts[-2]
        obj_name = '.'.join(parts[-2:])
        ns['class'] = cls_name
    else:
        mod_name, obj_name = '.'.join(parts[:-1]), parts[-1]

    ns['fullname'] = name
    ns['module'] = mod_name
    ns['objname'] = obj_name
    ns['name'] = parts[-1]

    ns['objtype'] = doc.objtype
    ns['underline'] = len(name) * '='

    return template.render(template_name, ns)


def generate_autosummary_docs(sources: List[str], output_dir: str = None,
                              suffix: str = '.rst', warn: Callable = None,
                              info: Callable = None, base_path: str = None,
                              builder: Builder = None, template_dir: str = None,
                              imported_members: bool = False, app: Any = None,
                              overwrite: bool = True) -> None:
    if info:
        warnings.warn('info argument for generate_autosummary_docs() is deprecated.',
                      RemovedInSphinx40Warning)
        _info = info
    else:
        _info = logger.info

    if warn:
        warnings.warn('warn argument for generate_autosummary_docs() is deprecated.',
                      RemovedInSphinx40Warning)
        _warn = warn
    else:
        _warn = logger.warning

>>>>>>> 1c152d24
    showed_sources = list(sorted(sources))
    if len(showed_sources) > 20:
        showed_sources = showed_sources[:10] + ['...'] + showed_sources[-10:]
    _info(__('[autosummary] generating autosummary for: %s') %
          ', '.join(showed_sources))

    if output_dir:
        _info(__('[autosummary] writing to %s') % output_dir)

    if base_path is not None:
        sources = [os.path.join(base_path, filename) for filename in sources]

    template = AutosummaryRenderer(builder, template_dir)

    # read
    items = find_autosummary_in_files(sources)

    # keep track of new files
    new_files = []

    # write
    for name, path, template_name in sorted(set(items), key=str):
        if path is None:
            # The corresponding autosummary:: directive did not have
            # a :toctree: option
            continue

        path = output_dir or os.path.abspath(path)
        ensuredir(path)

        try:
            name, obj, parent, mod_name = import_by_name(name)
        except ImportError as e:
            _warn('[autosummary] failed to import %r: %s' % (name, e))
            continue

<<<<<<< HEAD
        # https://docs.python.org/3/reference/import.html#packages
        # ... any module that contains a __path__ attribute is
        # considered a package ...
        ispackage = hasattr(obj, '__path__')
        if ispackage and recursive:
            info(__('[autosummary] add modules/packages from %s') % repr(name))

        fn = os.path.join(path, name + suffix)

        # Skip it if it exists and not a package.
        if os.path.isfile(fn):
            if ispackage and recursive:
                # Overwrite the file because modules/subpackages
                # could have been added/removed from the package.
                # Warning: this file could have been created by the user
                # in which case it is lost.
                warn('[autosummary] overwriting docs of package %s' % (repr(name)))
                os.remove(fn)
            else:
                continue

        new_files.append(fn)

        with open(fn, 'w') as f:
            doc = get_documenter(app, obj, parent)

            if template_name is None:
                template_name = 'autosummary/%s.rst' % doc.objtype
                if not template.exists(template_name):
                    template_name = 'autosummary/base.rst'

            def get_members(obj, types, include_public=[], imported=True):
                # type: (Any, Set[str], List[str], bool) -> Tuple[List[str], List[str]]  # NOQA
                items = []  # type: List[str]
                for name in dir(obj):
                    try:
                        value = safe_getattr(obj, name)
                    except AttributeError:
                        continue
                    documenter = get_documenter(app, value, obj)
                    if documenter.objtype in types:
                        if imported or getattr(value, '__module__', None) == obj.__name__:
                            # skip imported members if expected
                            items.append(name)
                public = [x for x in items
                          if x in include_public or not x.startswith('_')]
                return public, items

            def get_modules(obj, include_public=[]):
                # type: (Any, List[str]) -> Tuple[List[str], List[str]]
                items = []  # type: List[str]
                for _, modname, ispkg in pkgutil.iter_modules(obj.__path__):
                    fullname = name + '.' + modname
                    try:
                        import_by_name(fullname)
                    except ImportError as e:
                        warn('[autosummary] failed to import %s: %s' % (fullname, e))
                        continue
                    items.append(fullname)
                public = [x for x in items
                          if x in include_public or not x.split('.')[-1].startswith('_')]
                return public, items

            ns = {}  # type: Dict[str, Any]

            if doc.objtype == 'module':
                ns['members'] = dir(obj)
                ns['functions'], ns['all_functions'] = \
                    get_members(obj, {'function'}, imported=imported_members)
                ns['classes'], ns['all_classes'] = \
                    get_members(obj, {'class'}, imported=imported_members)
                ns['exceptions'], ns['all_exceptions'] = \
                    get_members(obj,  {'exception'}, imported=imported_members)
                if ispackage and recursive:
                    ns['modules'], ns['all_modules'] = get_modules(obj)
            elif doc.objtype == 'class':
                ns['members'] = dir(obj)
                ns['inherited_members'] = \
                    set(dir(obj)) - set(obj.__dict__.keys())
                ns['methods'], ns['all_methods'] = \
                    get_members(obj, {'method'}, ['__init__'])
                ns['attributes'], ns['all_attributes'] = \
                    get_members(obj, {'attribute', 'property'})

            parts = name.split('.')
            if doc.objtype in ('method', 'attribute'):
                mod_name = '.'.join(parts[:-2])
                cls_name = parts[-2]
                obj_name = '.'.join(parts[-2:])
                ns['class'] = cls_name
            else:
                mod_name, obj_name = '.'.join(parts[:-1]), parts[-1]

            ns['fullname'] = name
            ns['module'] = mod_name
            ns['objname'] = obj_name
            ns['name'] = parts[-1]

            ns['objtype'] = doc.objtype
            ns['underline'] = len(name) * '='

            rendered = template.render(template_name, ns)
            f.write(rendered)
=======
        content = generate_autosummary_content(name, obj, parent, template, template_name,
                                               imported_members, app)

        filename = os.path.join(path, name + suffix)
        if os.path.isfile(filename):
            with open(filename) as f:
                old_content = f.read()

            if content == old_content:
                continue
            elif overwrite:  # content has changed
                with open(filename, 'w') as f:
                    f.write(content)
                new_files.append(filename)
        else:
            with open(filename, 'w') as f:
                f.write(content)
            new_files.append(filename)
>>>>>>> 1c152d24

    # descend recursively to new files
    if new_files:
        generate_autosummary_docs(new_files, output_dir=output_dir,
                                  suffix=suffix, warn=warn, info=info,
                                  base_path=base_path, builder=builder,
<<<<<<< HEAD
                                  template_dir=template_dir,
                                  imported_members=imported_members,
                                  recursive=recursive,
                                  app=app)
=======
                                  template_dir=template_dir, app=app,
                                  overwrite=overwrite)
>>>>>>> 1c152d24


# -- Finding documented entries in files ---------------------------------------

def find_autosummary_in_files(filenames: List[str]) -> List[Tuple[str, str, str]]:
    """Find out what items are documented in source/*.rst.

    See `find_autosummary_in_lines`.
    """
    documented = []  # type: List[Tuple[str, str, str]]
    for filename in filenames:
        with open(filename, encoding='utf-8', errors='ignore') as f:
            lines = f.read().splitlines()
            documented.extend(find_autosummary_in_lines(lines, filename=filename))
    return documented


def find_autosummary_in_docstring(name: str, module: Any = None, filename: str = None
                                  ) -> List[Tuple[str, str, str]]:
    """Find out what items are documented in the given object's docstring.

    See `find_autosummary_in_lines`.
    """
    try:
        real_name, obj, parent, modname = import_by_name(name)
        lines = pydoc.getdoc(obj).splitlines()
        return find_autosummary_in_lines(lines, module=name, filename=filename)
    except AttributeError:
        pass
    except ImportError as e:
        print("Failed to import '%s': %s" % (name, e))
    except SystemExit:
        print("Failed to import '%s'; the module executes module level "
              "statement and it might call sys.exit()." % name)
    return []


def find_autosummary_in_lines(lines: List[str], module: Any = None, filename: str = None
                              ) -> List[Tuple[str, str, str]]:
    """Find out what items appear in autosummary:: directives in the
    given lines.

    Returns a list of (name, toctree, template) where *name* is a name
    of an object and *toctree* the :toctree: path of the corresponding
    autosummary directive (relative to the root of the file name), and
    *template* the value of the :template: option. *toctree* and
    *template* ``None`` if the directive does not have the
    corresponding options set.
    """
    autosummary_re = re.compile(r'^(\s*)\.\.\s+autosummary::\s*')
    automodule_re = re.compile(
        r'^\s*\.\.\s+automodule::\s*([A-Za-z0-9_.]+)\s*$')
    module_re = re.compile(
        r'^\s*\.\.\s+(current)?module::\s*([a-zA-Z0-9_.]+)\s*$')
    autosummary_item_re = re.compile(r'^\s+(~?[_a-zA-Z][a-zA-Z0-9_.]*)\s*.*?')
    toctree_arg_re = re.compile(r'^\s+:toctree:\s*(.*?)\s*$')
    template_arg_re = re.compile(r'^\s+:template:\s*(.*?)\s*$')

    documented = []  # type: List[Tuple[str, str, str]]

    toctree = None  # type: str
    template = None
    current_module = module
    in_autosummary = False
    base_indent = ""

    for line in lines:
        if in_autosummary:
            m = toctree_arg_re.match(line)
            if m:
                toctree = m.group(1)
                if filename:
                    toctree = os.path.join(os.path.dirname(filename),
                                           toctree)
                continue

            m = template_arg_re.match(line)
            if m:
                template = m.group(1).strip()
                continue

            if line.strip().startswith(':'):
                continue  # skip options

            m = autosummary_item_re.match(line)
            if m:
                name = m.group(1).strip()
                if name.startswith('~'):
                    name = name[1:]
                if current_module and \
                   not name.startswith(current_module + '.'):
                    name = "%s.%s" % (current_module, name)
                documented.append((name, toctree, template))
                continue

            if not line.strip() or line.startswith(base_indent + " "):
                continue

            in_autosummary = False

        m = autosummary_re.match(line)
        if m:
            in_autosummary = True
            base_indent = m.group(1)
            toctree = None
            template = None
            continue

        m = automodule_re.search(line)
        if m:
            current_module = m.group(1).strip()
            # recurse into the automodule docstring
            documented.extend(find_autosummary_in_docstring(
                current_module, filename=filename))
            continue

        m = module_re.match(line)
        if m:
            current_module = m.group(2)
            continue

    return documented


def get_parser() -> argparse.ArgumentParser:
    parser = argparse.ArgumentParser(
        usage='%(prog)s [OPTIONS] <SOURCE_FILE>...',
        epilog=__('For more information, visit <http://sphinx-doc.org/>.'),
        description=__("""
Generate ReStructuredText using autosummary directives.

sphinx-autogen is a frontend to sphinx.ext.autosummary.generate. It generates
the reStructuredText files from the autosummary directives contained in the
given input files.

The format of the autosummary directive is documented in the
``sphinx.ext.autosummary`` Python module and can be read using::

  pydoc sphinx.ext.autosummary
"""))

    parser.add_argument('--version', action='version', dest='show_version',
                        version='%%(prog)s %s' % __display_version__)

    parser.add_argument('source_file', nargs='+',
                        help=__('source files to generate rST files for'))

    parser.add_argument('-o', '--output-dir', action='store',
                        dest='output_dir',
                        help=__('directory to place all output in'))
    parser.add_argument('-s', '--suffix', action='store', dest='suffix',
                        default='rst',
                        help=__('default suffix for files (default: '
                                '%(default)s)'))
    parser.add_argument('-t', '--templates', action='store', dest='templates',
                        default=None,
                        help=__('custom template directory (default: '
                                '%(default)s)'))
    parser.add_argument('-i', '--imported-members', action='store_true',
                        dest='imported_members', default=False,
                        help=__('document imported members (default: '
                                '%(default)s)'))

    return parser


def main(argv: List[str] = sys.argv[1:]) -> None:
    sphinx.locale.setlocale(locale.LC_ALL, '')
    sphinx.locale.init_console(os.path.join(package_dir, 'locale'), 'sphinx')

    app = DummyApplication()
    logging.setup(app, sys.stdout, sys.stderr)  # type: ignore
    setup_documenters(app)
    args = get_parser().parse_args(argv)
    generate_autosummary_docs(args.source_file, args.output_dir,
                              '.' + args.suffix,
                              template_dir=args.templates,
                              imported_members=args.imported_members,
                              recursive=args.recursive,
                              app=app)


if __name__ == '__main__':
    main()<|MERGE_RESOLUTION|>--- conflicted
+++ resolved
@@ -124,25 +124,11 @@
 
 # -- Generating output ---------------------------------------------------------
 
-<<<<<<< HEAD
-def generate_autosummary_docs(sources,                 # type: List[str]
-                              output_dir=None,         # type: str
-                              suffix='.rst',           # type: str
-                              warn=_simple_warn,       # type: Callable
-                              info=_simple_info,       # type: Callable
-                              base_path=None,          # type: str
-                              builder=None,            # type: Builder
-                              template_dir=None,       # type: str
-                              imported_members=False,  # type: bool
-                              recursive=False,         # type: bool
-                              app=None,                # type: Any
-                              ):
-    # type: (...) -> None
-=======
 
 def generate_autosummary_content(name: str, obj: Any, parent: Any,
                                  template: AutosummaryRenderer, template_name: str,
-                                 imported_members: bool, app: Any) -> str:
+                                 imported_members: bool, app: Any,
+                                 recursive: bool) -> str:
     doc = get_documenter(app, obj, parent)
 
     if template_name is None:
@@ -167,6 +153,21 @@
                   if x in include_public or not x.startswith('_')]
         return public, items
 
+    def get_modules(obj: Any, include_public: List[str] = [])\
+        -> Tuple[List[str], List[str]]:
+        items = []  # type: List[str]
+        for _, modname, ispkg in pkgutil.iter_modules(obj.__path__):
+            fullname = name + '.' + modname
+            try:
+                import_by_name(fullname)
+            except ImportError:
+                continue
+            items.append(fullname)
+        public = [x for x in items
+                  if x in include_public or
+                  not x.split('.')[-1].startswith('_')]
+        return public, items
+
     ns = {}  # type: Dict[str, Any]
 
     if doc.objtype == 'module':
@@ -177,6 +178,9 @@
             get_members(obj, {'class'}, imported=imported_members)
         ns['exceptions'], ns['all_exceptions'] = \
             get_members(obj, {'exception'}, imported=imported_members)
+        ispackage = hasattr(obj, '__path__')
+        if ispackage and recursive:
+            ns['modules'], ns['all_modules'] = get_modules(obj)
     elif doc.objtype == 'class':
         ns['members'] = dir(obj)
         ns['inherited_members'] = \
@@ -211,7 +215,7 @@
                               info: Callable = None, base_path: str = None,
                               builder: Builder = None, template_dir: str = None,
                               imported_members: bool = False, app: Any = None,
-                              overwrite: bool = True) -> None:
+                              overwrite: bool = True, recursive: bool=True) -> None:
     if info:
         warnings.warn('info argument for generate_autosummary_docs() is deprecated.',
                       RemovedInSphinx40Warning)
@@ -226,7 +230,6 @@
     else:
         _warn = logger.warning
 
->>>>>>> 1c152d24
     showed_sources = list(sorted(sources))
     if len(showed_sources) > 20:
         showed_sources = showed_sources[:10] + ['...'] + showed_sources[-10:]
@@ -263,113 +266,8 @@
             _warn('[autosummary] failed to import %r: %s' % (name, e))
             continue
 
-<<<<<<< HEAD
-        # https://docs.python.org/3/reference/import.html#packages
-        # ... any module that contains a __path__ attribute is
-        # considered a package ...
-        ispackage = hasattr(obj, '__path__')
-        if ispackage and recursive:
-            info(__('[autosummary] add modules/packages from %s') % repr(name))
-
-        fn = os.path.join(path, name + suffix)
-
-        # Skip it if it exists and not a package.
-        if os.path.isfile(fn):
-            if ispackage and recursive:
-                # Overwrite the file because modules/subpackages
-                # could have been added/removed from the package.
-                # Warning: this file could have been created by the user
-                # in which case it is lost.
-                warn('[autosummary] overwriting docs of package %s' % (repr(name)))
-                os.remove(fn)
-            else:
-                continue
-
-        new_files.append(fn)
-
-        with open(fn, 'w') as f:
-            doc = get_documenter(app, obj, parent)
-
-            if template_name is None:
-                template_name = 'autosummary/%s.rst' % doc.objtype
-                if not template.exists(template_name):
-                    template_name = 'autosummary/base.rst'
-
-            def get_members(obj, types, include_public=[], imported=True):
-                # type: (Any, Set[str], List[str], bool) -> Tuple[List[str], List[str]]  # NOQA
-                items = []  # type: List[str]
-                for name in dir(obj):
-                    try:
-                        value = safe_getattr(obj, name)
-                    except AttributeError:
-                        continue
-                    documenter = get_documenter(app, value, obj)
-                    if documenter.objtype in types:
-                        if imported or getattr(value, '__module__', None) == obj.__name__:
-                            # skip imported members if expected
-                            items.append(name)
-                public = [x for x in items
-                          if x in include_public or not x.startswith('_')]
-                return public, items
-
-            def get_modules(obj, include_public=[]):
-                # type: (Any, List[str]) -> Tuple[List[str], List[str]]
-                items = []  # type: List[str]
-                for _, modname, ispkg in pkgutil.iter_modules(obj.__path__):
-                    fullname = name + '.' + modname
-                    try:
-                        import_by_name(fullname)
-                    except ImportError as e:
-                        warn('[autosummary] failed to import %s: %s' % (fullname, e))
-                        continue
-                    items.append(fullname)
-                public = [x for x in items
-                          if x in include_public or not x.split('.')[-1].startswith('_')]
-                return public, items
-
-            ns = {}  # type: Dict[str, Any]
-
-            if doc.objtype == 'module':
-                ns['members'] = dir(obj)
-                ns['functions'], ns['all_functions'] = \
-                    get_members(obj, {'function'}, imported=imported_members)
-                ns['classes'], ns['all_classes'] = \
-                    get_members(obj, {'class'}, imported=imported_members)
-                ns['exceptions'], ns['all_exceptions'] = \
-                    get_members(obj,  {'exception'}, imported=imported_members)
-                if ispackage and recursive:
-                    ns['modules'], ns['all_modules'] = get_modules(obj)
-            elif doc.objtype == 'class':
-                ns['members'] = dir(obj)
-                ns['inherited_members'] = \
-                    set(dir(obj)) - set(obj.__dict__.keys())
-                ns['methods'], ns['all_methods'] = \
-                    get_members(obj, {'method'}, ['__init__'])
-                ns['attributes'], ns['all_attributes'] = \
-                    get_members(obj, {'attribute', 'property'})
-
-            parts = name.split('.')
-            if doc.objtype in ('method', 'attribute'):
-                mod_name = '.'.join(parts[:-2])
-                cls_name = parts[-2]
-                obj_name = '.'.join(parts[-2:])
-                ns['class'] = cls_name
-            else:
-                mod_name, obj_name = '.'.join(parts[:-1]), parts[-1]
-
-            ns['fullname'] = name
-            ns['module'] = mod_name
-            ns['objname'] = obj_name
-            ns['name'] = parts[-1]
-
-            ns['objtype'] = doc.objtype
-            ns['underline'] = len(name) * '='
-
-            rendered = template.render(template_name, ns)
-            f.write(rendered)
-=======
         content = generate_autosummary_content(name, obj, parent, template, template_name,
-                                               imported_members, app)
+                                               imported_members, app, recursive)
 
         filename = os.path.join(path, name + suffix)
         if os.path.isfile(filename):
@@ -386,22 +284,14 @@
             with open(filename, 'w') as f:
                 f.write(content)
             new_files.append(filename)
->>>>>>> 1c152d24
 
     # descend recursively to new files
     if new_files:
         generate_autosummary_docs(new_files, output_dir=output_dir,
                                   suffix=suffix, warn=warn, info=info,
                                   base_path=base_path, builder=builder,
-<<<<<<< HEAD
-                                  template_dir=template_dir,
-                                  imported_members=imported_members,
-                                  recursive=recursive,
-                                  app=app)
-=======
                                   template_dir=template_dir, app=app,
-                                  overwrite=overwrite)
->>>>>>> 1c152d24
+                                  overwrite=overwrite, recursive=recursive)
 
 
 # -- Finding documented entries in files ---------------------------------------

--- conflicted
+++ resolved
@@ -21,12 +21,8 @@
 from docutils.statemachine import StringList
 
 from sphinx import addnodes
-<<<<<<< HEAD
+from sphinx.addnodes import desc_signature, pending_xref
 from sphinx.deprecation import RemovedInSphinx40Warning
-=======
-from sphinx.addnodes import desc_signature, pending_xref
-from sphinx.deprecation import RemovedInSphinx30Warning, RemovedInSphinx40Warning
->>>>>>> afefeebb
 from sphinx.directives import ObjectDescription
 from sphinx.domains import Domain, ObjType
 from sphinx.locale import _, __
@@ -805,38 +801,9 @@
         return make_refnode(builder, fromdocname, docname,
                             labelid, contnode)
 
-<<<<<<< HEAD
-    def _resolve_obj_xref(self, env, fromdocname, builder, typ, target, node, contnode):
-        # type: (BuildEnvironment, str, Builder, str, str, addnodes.pending_xref, nodes.Element) -> nodes.Element  # NOQA
-=======
-    def _resolve_citation_xref(self, env: "BuildEnvironment", fromdocname: str,
-                               builder: "Builder", typ: str, target: str,
-                               node: pending_xref, contnode: Element) -> Element:
-        warnings.warn('StandardDomain._resolve_citation_xref() is deprecated.',
-                      RemovedInSphinx30Warning)
-        docname, labelid, lineno = self.data['citations'].get(target, ('', '', 0))
-        if not docname:
-            if 'ids' in node:
-                # remove ids attribute that annotated at
-                # transforms.CitationReference.apply.
-                del node['ids'][:]
-            return None
-
-        try:
-            return make_refnode(builder, fromdocname, docname,
-                                labelid, contnode)
-        except NoUri:
-            # remove the ids we added in the CitationReferences
-            # transform since they can't be transfered to
-            # the contnode (if it's a Text node)
-            if not isinstance(contnode, nodes.Element):
-                del node['ids'][:]
-            raise
-
     def _resolve_obj_xref(self, env: "BuildEnvironment", fromdocname: str,
                           builder: "Builder", typ: str, target: str,
                           node: pending_xref, contnode: Element) -> Element:
->>>>>>> afefeebb
         objtypes = self.objtypes_for_role(typ) or []
         for objtype in objtypes:
             if (objtype, target) in self.objects:
@@ -930,23 +897,8 @@
             figtype, _ = self.enumerable_nodes.get(node.__class__, (None, None))
             return figtype
 
-<<<<<<< HEAD
-    def get_fignumber(self, env, builder, figtype, docname, target_node):
-        # type: (BuildEnvironment, Builder, str, str, nodes.Element) -> Tuple[int, ...]
-=======
-    def get_figtype(self, node: Node) -> str:
-        """Get figure type of nodes.
-
-        .. deprecated:: 1.8
-        """
-        warnings.warn('StandardDomain.get_figtype() is deprecated. '
-                      'Please use get_enumerable_node_type() instead.',
-                      RemovedInSphinx30Warning, stacklevel=2)
-        return self.get_enumerable_node_type(node)
-
     def get_fignumber(self, env: "BuildEnvironment", builder: "Builder",
                       figtype: str, docname: str, target_node: Element) -> Tuple[int, ...]:
->>>>>>> afefeebb
         if figtype == 'section':
             if builder.name == 'latex':
                 return tuple()

--- conflicted
+++ resolved
@@ -17,11 +17,7 @@
 import warnings
 from functools import partial, partialmethod
 from inspect import (  # NOQA
-<<<<<<< HEAD
-    Parameter, isclass, ismethod, ismethoddescriptor, isroutine
-=======
-    isclass, ismethod, ismethoddescriptor, unwrap
->>>>>>> 223f92b5
+    Parameter, isclass, ismethod, ismethoddescriptor, isroutine, unwrap
 )
 from io import StringIO
 from typing import Any, Callable, Mapping, List, Tuple
@@ -225,14 +221,10 @@
         if isfunction(unwrapped) or isbuiltin(unwrapped) or inspect.ismethod(unwrapped):
             # attribute must not be either function, builtin and method
             return False
-<<<<<<< HEAD
-        elif is_cython_function_or_method(obj):
+        elif is_cython_function_or_method(unwrapped):
             # attribute must not be either function and method (for cython)
             return False
-        elif inspect.isclass(obj):
-=======
         elif inspect.isclass(unwrapped):
->>>>>>> 223f92b5
             # attribute must not be a class
             return False
         elif isinstance(unwrapped, (ClassMethodDescriptorType,

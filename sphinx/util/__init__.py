--- conflicted
+++ resolved
@@ -443,7 +443,13 @@
         shutil.copytree(source, target)
 
 
-<<<<<<< HEAD
+def clean_astext(node):
+    """Like node.astext(), but ignore images."""
+    node = node.deepcopy()
+    for img in node.traverse(docutils.nodes.image):
+        img['alt'] = ''
+    return node.astext()
+
 
 def split_explicit_title(text):
     """Split role content into title and target, if given."""
@@ -451,15 +457,7 @@
     if match:
         return True, match.group(1), match.group(2)
     return False, text, text
-=======
-def clean_astext(node):
-    """Like node.astext(), but ignore images."""
-    node = node.deepcopy()
-    for img in node.traverse(docutils.nodes.image):
-        img['alt'] = ''
-    return node.astext()
-
->>>>>>> b9294de0
+
 
 # monkey-patch Node.traverse to get more speed
 # traverse() is called so many times during a build that it saves

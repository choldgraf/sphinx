"""
    sphinx.application
    ~~~~~~~~~~~~~~~~~~

    Sphinx application class and extensibility interface.

    Gracefully adapted from the TextPress system by Armin.

    :copyright: Copyright 2007-2019 by the Sphinx team, see AUTHORS.
    :license: BSD, see LICENSE for details.
"""

import os
import pickle
import sys
import warnings
from collections import deque
from io import StringIO
from os import path

from docutils.parsers.rst import Directive, roles

import sphinx
from sphinx import package_dir, locale
from sphinx.config import Config
<<<<<<< HEAD
from sphinx.config import CONFIG_FILENAME  # NOQA # for compatibility (RemovedInSphinx30)
from sphinx.deprecation import RemovedInSphinx40Warning
=======
from sphinx.deprecation import (
    RemovedInSphinx30Warning, RemovedInSphinx40Warning, deprecated_alias
)
>>>>>>> 70ed093b
from sphinx.environment import BuildEnvironment
from sphinx.errors import ApplicationError, ConfigError, VersionRequirementError
from sphinx.events import EventManager
from sphinx.locale import __
from sphinx.project import Project
from sphinx.registry import SphinxComponentRegistry
from sphinx.util import docutils
from sphinx.util import logging
from sphinx.util import progress_message
from sphinx.util.build_phase import BuildPhase
from sphinx.util.console import bold  # type: ignore
from sphinx.util.i18n import CatalogRepository
from sphinx.util.logging import prefixed_warnings
from sphinx.util.osutil import abspath, ensuredir, relpath
from sphinx.util.tags import Tags

if False:
    # For type annotation
    from typing import Any, Callable, Dict, IO, Iterable, Iterator, List, Tuple, Type, Union  # NOQA
    from docutils import nodes  # NOQA
    from docutils.parsers import Parser  # NOQA
    from docutils.transforms import Transform  # NOQA
    from sphinx.builders import Builder  # NOQA
    from sphinx.domains import Domain, Index  # NOQA
    from sphinx.environment.collectors import EnvironmentCollector  # NOQA
    from sphinx.extension import Extension  # NOQA
    from sphinx.roles import XRefRole  # NOQA
    from sphinx.theming import Theme  # NOQA
    from sphinx.util.typing import RoleFunction, TitleGetter  # NOQA

builtin_extensions = (
    'sphinx.addnodes',
    'sphinx.builders.changes',
    'sphinx.builders.epub3',
    'sphinx.builders.dirhtml',
    'sphinx.builders.dummy',
    'sphinx.builders.gettext',
    'sphinx.builders.html',
    'sphinx.builders.latex',
    'sphinx.builders.linkcheck',
    'sphinx.builders.manpage',
    'sphinx.builders.singlehtml',
    'sphinx.builders.texinfo',
    'sphinx.builders.text',
    'sphinx.builders.xml',
    'sphinx.config',
    'sphinx.domains.c',
    'sphinx.domains.changeset',
    'sphinx.domains.citation',
    'sphinx.domains.cpp',
    'sphinx.domains.javascript',
    'sphinx.domains.math',
    'sphinx.domains.python',
    'sphinx.domains.rst',
    'sphinx.domains.std',
    'sphinx.directives',
    'sphinx.directives.code',
    'sphinx.directives.other',
    'sphinx.directives.patches',
    'sphinx.extension',
    'sphinx.parsers',
    'sphinx.registry',
    'sphinx.roles',
    'sphinx.transforms',
    'sphinx.transforms.compact_bullet_list',
    'sphinx.transforms.i18n',
    'sphinx.transforms.references',
    'sphinx.transforms.post_transforms',
    'sphinx.transforms.post_transforms.code',
    'sphinx.transforms.post_transforms.images',
    'sphinx.util.compat',
    'sphinx.versioning',
    # collectors should be loaded by specific order
    'sphinx.environment.collectors.dependencies',
    'sphinx.environment.collectors.asset',
    'sphinx.environment.collectors.metadata',
    'sphinx.environment.collectors.title',
    'sphinx.environment.collectors.toctree',
    'sphinx.environment.collectors.indexentries',
    # 1st party extensions
    'sphinxcontrib.applehelp',
    'sphinxcontrib.devhelp',
    'sphinxcontrib.htmlhelp',
    'sphinxcontrib.serializinghtml',
    'sphinxcontrib.qthelp',
    # Strictly, alabaster theme is not a builtin extension,
    # but it is loaded automatically to use it as default theme.
    'alabaster',
)

ENV_PICKLE_FILENAME = 'environment.pickle'

logger = logging.getLogger(__name__)


class Sphinx:
    """The main application class and extensibility interface.

    :ivar srcdir: Directory containing source.
    :ivar confdir: Directory containing ``conf.py``.
    :ivar doctreedir: Directory for storing pickled doctrees.
    :ivar outdir: Directory for storing build documents.
    """

    def __init__(self, srcdir, confdir, outdir, doctreedir, buildername,
                 confoverrides=None, status=sys.stdout, warning=sys.stderr,
                 freshenv=False, warningiserror=False, tags=None, verbosity=0,
                 parallel=0, keep_going=False):
        # type: (str, str, str, str, str, Dict, IO, IO, bool, bool, List[str], int, int, bool) -> None  # NOQA
        self.phase = BuildPhase.INITIALIZATION
        self.verbosity = verbosity
        self.extensions = {}                    # type: Dict[str, Extension]
        self.builder = None                     # type: Builder
        self.env = None                         # type: BuildEnvironment
        self.project = None                     # type: Project
        self.registry = SphinxComponentRegistry()
        self.html_themes = {}                   # type: Dict[str, str]

        # validate provided directories
        self.srcdir = abspath(srcdir)
        self.outdir = abspath(outdir)
        self.doctreedir = abspath(doctreedir)
        self.confdir = confdir
        if self.confdir:  # confdir is optional
            self.confdir = abspath(self.confdir)
            if not path.isfile(path.join(self.confdir, 'conf.py')):
                raise ApplicationError(__("config directory doesn't contain a "
                                          "conf.py file (%s)") % confdir)

        if not path.isdir(self.srcdir):
            raise ApplicationError(__('Cannot find source directory (%s)') %
                                   self.srcdir)

        if self.srcdir == self.outdir:
            raise ApplicationError(__('Source directory and destination '
                                      'directory cannot be identical'))

        self.parallel = parallel

        if status is None:
            self._status = StringIO()      # type: IO
            self.quiet = True
        else:
            self._status = status
            self.quiet = False

        if warning is None:
            self._warning = StringIO()     # type: IO
        else:
            self._warning = warning
        self._warncount = 0
        self.keep_going = warningiserror and keep_going
        if self.keep_going:
            self.warningiserror = False
        else:
            self.warningiserror = warningiserror
        logging.setup(self, self._status, self._warning)

        self.events = EventManager()

        # keep last few messages for traceback
        # This will be filled by sphinx.util.logging.LastMessagesWriter
        self.messagelog = deque(maxlen=10)  # type: deque

        # say hello to the world
        logger.info(bold(__('Running Sphinx v%s') % sphinx.__display_version__))

        # status code for command-line application
        self.statuscode = 0

        # read config
        self.tags = Tags(tags)
        if self.confdir is None:
            self.config = Config({}, confoverrides or {})
        else:
            self.config = Config.read(self.confdir, confoverrides or {}, self.tags)

        # initialize some limited config variables before initialize i18n and loading
        # extensions
        self.config.pre_init_values()

        # set up translation infrastructure
        self._init_i18n()

        # check the Sphinx version if requested
        if self.config.needs_sphinx and self.config.needs_sphinx > sphinx.__display_version__:
            raise VersionRequirementError(
                __('This project needs at least Sphinx v%s and therefore cannot '
                   'be built with this version.') % self.config.needs_sphinx)

        # set confdir to srcdir if -C given (!= no confdir); a few pieces
        # of code expect a confdir to be set
        if self.confdir is None:
            self.confdir = self.srcdir

        # load all built-in extension modules
        for extension in builtin_extensions:
            self.setup_extension(extension)

        # load all user-given extension modules
        for extension in self.config.extensions:
            self.setup_extension(extension)

        # preload builder module (before init config values)
        self.preload_builder(buildername)

        if not path.isdir(outdir):
            with progress_message(__('making output directory')):
                ensuredir(outdir)

        # the config file itself can be an extension
        if self.config.setup:
            prefix = __('while setting up extension %s:') % "conf.py"
            with prefixed_warnings(prefix):
                if callable(self.config.setup):
                    self.config.setup(self)
                else:
                    raise ConfigError(
                        __("'setup' as currently defined in conf.py isn't a Python callable. "
                           "Please modify its definition to make it a callable function. "
                           "This is needed for conf.py to behave as a Sphinx extension.")
                    )

        # now that we know all config values, collect them from conf.py
        self.config.init_values()
        self.emit('config-inited', self.config)

        # create the project
        self.project = Project(self.srcdir, self.config.source_suffix)
        # create the builder
        self.builder = self.create_builder(buildername)
        # set up the build environment
        self._init_env(freshenv)
        # set up the builder
        self._init_builder()

    def _init_i18n(self):
        # type: () -> None
        """Load translated strings from the configured localedirs if enabled in
        the configuration.
        """
        if self.config.language is None:
            self.translator, has_translation = locale.init([], None)
        else:
            logger.info(bold(__('loading translations [%s]... ') % self.config.language),
                        nonl=True)

            # compile mo files if sphinx.po file in user locale directories are updated
            repo = CatalogRepository(self.srcdir, self.config.locale_dirs,
                                     self.config.language, self.config.source_encoding)
            for catalog in repo.catalogs:
                if catalog.domain == 'sphinx' and catalog.is_outdated():
                    catalog.write_mo(self.config.language)

            locale_dirs = [None, path.join(package_dir, 'locale')] + list(repo.locale_dirs)
            self.translator, has_translation = locale.init(locale_dirs, self.config.language)
            if has_translation or self.config.language == 'en':
                # "en" never needs to be translated
                logger.info(__('done'))
            else:
                logger.info(__('not available for built-in messages'))

    def _init_env(self, freshenv):
        # type: (bool) -> None
        filename = path.join(self.doctreedir, ENV_PICKLE_FILENAME)
        if freshenv or not os.path.exists(filename):
            self.env = BuildEnvironment()
            self.env.setup(self)
            self.env.find_files(self.config, self.builder)
        else:
            try:
                with progress_message(__('loading pickled environment')):
                    with open(filename, 'rb') as f:
                        self.env = pickle.load(f)
                        self.env.setup(self)
            except Exception as err:
                logger.info(__('failed: %s'), err)
                self._init_env(freshenv=True)

    def preload_builder(self, name):
        # type: (str) -> None
        self.registry.preload_builder(self, name)

    def create_builder(self, name):
        # type: (str) -> Builder
        if name is None:
            logger.info(__('No builder selected, using default: html'))
            name = 'html'

        return self.registry.create_builder(self, name)

    def _init_builder(self):
        # type: () -> None
        self.builder.set_environment(self.env)
        self.builder.init()
        self.emit('builder-inited')

    # ---- main "build" method -------------------------------------------------

    def build(self, force_all=False, filenames=None):
        # type: (bool, List[str]) -> None
        self.phase = BuildPhase.READING
        try:
            if force_all:
                self.builder.compile_all_catalogs()
                self.builder.build_all()
            elif filenames:
                self.builder.compile_specific_catalogs(filenames)
                self.builder.build_specific(filenames)
            else:
                self.builder.compile_update_catalogs()
                self.builder.build_update()

            if self._warncount and self.keep_going:
                self.statuscode = 1

            status = (self.statuscode == 0 and
                      __('succeeded') or __('finished with problems'))
            if self._warncount:
                logger.info(bold(__('build %s, %s warning.',
                                    'build %s, %s warnings.', self._warncount) %
                                 (status, self._warncount)))
            else:
                logger.info(bold(__('build %s.') % status))

            if self.statuscode == 0 and self.builder.epilog:
                logger.info('')
                logger.info(self.builder.epilog % {
                    'outdir': relpath(self.outdir),
                    'project': self.config.project
                })
        except Exception as err:
            # delete the saved env to force a fresh build next time
            envfile = path.join(self.doctreedir, ENV_PICKLE_FILENAME)
            if path.isfile(envfile):
                os.unlink(envfile)
            self.emit('build-finished', err)
            raise
        else:
            self.emit('build-finished', None)
        self.builder.cleanup()

    # ---- general extensibility interface -------------------------------------

    def setup_extension(self, extname):
        # type: (str) -> None
        """Import and setup a Sphinx extension module.

        Load the extension given by the module *name*.  Use this if your
        extension needs the features provided by another extension.  No-op if
        called twice.
        """
        logger.debug('[app] setting up extension: %r', extname)
        self.registry.load_extension(self, extname)

    def require_sphinx(self, version):
        # type: (str) -> None
        """Check the Sphinx version if requested.

        Compare *version* (which must be a ``major.minor`` version string, e.g.
        ``'1.1'``) with the version of the running Sphinx, and abort the build
        when it is too old.

        .. versionadded:: 1.0
        """
        if version > sphinx.__display_version__[:3]:
            raise VersionRequirementError(version)

    # event interface
    def connect(self, event, callback):
        # type: (str, Callable) -> int
        """Register *callback* to be called when *event* is emitted.

        For details on available core events and the arguments of callback
        functions, please see :ref:`events`.

        The method returns a "listener ID" that can be used as an argument to
        :meth:`disconnect`.
        """
        listener_id = self.events.connect(event, callback)
        logger.debug('[app] connecting event %r: %r [id=%s]', event, callback, listener_id)
        return listener_id

    def disconnect(self, listener_id):
        # type: (int) -> None
        """Unregister callback by *listener_id*."""
        logger.debug('[app] disconnecting event: [id=%s]', listener_id)
        self.events.disconnect(listener_id)

    def emit(self, event, *args):
        # type: (str, Any) -> List
        """Emit *event* and pass *arguments* to the callback functions.

        Return the return values of all callbacks as a list.  Do not emit core
        Sphinx events in extensions!
        """
        try:
            logger.debug('[app] emitting event: %r%s', event, repr(args)[:100])
        except Exception:
            # not every object likes to be repr()'d (think
            # random stuff coming via autodoc)
            pass
        return self.events.emit(event, self, *args)

    def emit_firstresult(self, event, *args):
        # type: (str, Any) -> Any
        """Emit *event* and pass *arguments* to the callback functions.

        Return the result of the first callback that doesn't return ``None``.

        .. versionadded:: 0.5
        """
        return self.events.emit_firstresult(event, self, *args)

    # registering addon parts

    def add_builder(self, builder, override=False):
        # type: (Type[Builder], bool) -> None
        """Register a new builder.

        *builder* must be a class that inherits from
        :class:`~sphinx.builders.Builder`.

        .. versionchanged:: 1.8
           Add *override* keyword.
        """
        self.registry.add_builder(builder, override=override)

    # TODO(stephenfin): Describe 'types' parameter
    def add_config_value(self, name, default, rebuild, types=()):
        # type: (str, Any, Union[bool, str], Any) -> None
        """Register a configuration value.

        This is necessary for Sphinx to recognize new values and set default
        values accordingly.  The *name* should be prefixed with the extension
        name, to avoid clashes.  The *default* value can be any Python object.
        The string value *rebuild* must be one of those values:

        * ``'env'`` if a change in the setting only takes effect when a
          document is parsed -- this means that the whole environment must be
          rebuilt.
        * ``'html'`` if a change in the setting needs a full rebuild of HTML
          documents.
        * ``''`` if a change in the setting will not need any special rebuild.

        .. versionchanged:: 0.6
           Changed *rebuild* from a simple boolean (equivalent to ``''`` or
           ``'env'``) to a string.  However, booleans are still accepted and
           converted internally.

        .. versionchanged:: 0.4
           If the *default* value is a callable, it will be called with the
           config object as its argument in order to get the default value.
           This can be used to implement config values whose default depends on
           other values.
        """
        logger.debug('[app] adding config value: %r',
                     (name, default, rebuild) + ((types,) if types else ()))  # type: ignore
        if rebuild in (False, True):
            rebuild = rebuild and 'env' or ''
        self.config.add(name, default, rebuild, types)

    def add_event(self, name):
        # type: (str) -> None
        """Register an event called *name*.

        This is needed to be able to emit it.
        """
        logger.debug('[app] adding event: %r', name)
        self.events.add(name)

    def set_translator(self, name, translator_class, override=False):
        # type: (str, Type[nodes.NodeVisitor], bool) -> None
        """Register or override a Docutils translator class.

        This is used to register a custom output translator or to replace a
        builtin translator.  This allows extensions to use custom translator
        and define custom nodes for the translator (see :meth:`add_node`).

        .. versionadded:: 1.3
        .. versionchanged:: 1.8
           Add *override* keyword.
        """
        self.registry.add_translator(name, translator_class, override=override)

    def add_node(self, node, override=False, **kwds):
        # type: (Type[nodes.Element], bool, Any) -> None
        """Register a Docutils node class.

        This is necessary for Docutils internals.  It may also be used in the
        future to validate nodes in the parsed documents.

        Node visitor functions for the Sphinx HTML, LaTeX, text and manpage
        writers can be given as keyword arguments: the keyword should be one or
        more of ``'html'``, ``'latex'``, ``'text'``, ``'man'``, ``'texinfo'``
        or any other supported translators, the value a 2-tuple of ``(visit,
        depart)`` methods.  ``depart`` can be ``None`` if the ``visit``
        function raises :exc:`docutils.nodes.SkipNode`.  Example:

        .. code-block:: python

           class math(docutils.nodes.Element): pass

           def visit_math_html(self, node):
               self.body.append(self.starttag(node, 'math'))
           def depart_math_html(self, node):
               self.body.append('</math>')

           app.add_node(math, html=(visit_math_html, depart_math_html))

        Obviously, translators for which you don't specify visitor methods will
        choke on the node when encountered in a document to translate.

        .. versionchanged:: 0.5
           Added the support for keyword arguments giving visit functions.
        """
        logger.debug('[app] adding node: %r', (node, kwds))
        if not override and docutils.is_node_registered(node):
            logger.warning(__('node class %r is already registered, '
                              'its visitors will be overridden'),
                           node.__name__, type='app', subtype='add_node')
        docutils.register_node(node)
        self.registry.add_translation_handlers(node, **kwds)

    def add_enumerable_node(self, node, figtype, title_getter=None, override=False, **kwds):
        # type: (Type[nodes.Element], str, TitleGetter, bool, Any) -> None
        """Register a Docutils node class as a numfig target.

        Sphinx numbers the node automatically. And then the users can refer it
        using :rst:role:`numref`.

        *figtype* is a type of enumerable nodes.  Each figtypes have individual
        numbering sequences.  As a system figtypes, ``figure``, ``table`` and
        ``code-block`` are defined.  It is able to add custom nodes to these
        default figtypes.  It is also able to define new custom figtype if new
        figtype is given.

        *title_getter* is a getter function to obtain the title of node.  It
        takes an instance of the enumerable node, and it must return its title
        as string.  The title is used to the default title of references for
        :rst:role:`ref`.  By default, Sphinx searches
        ``docutils.nodes.caption`` or ``docutils.nodes.title`` from the node as
        a title.

        Other keyword arguments are used for node visitor functions. See the
        :meth:`.Sphinx.add_node` for details.

        .. versionadded:: 1.4
        """
        self.registry.add_enumerable_node(node, figtype, title_getter, override=override)
        self.add_node(node, override=override, **kwds)

    def add_directive(self, name, cls, override=False):
        # type: (str, Type[Directive], bool) -> None
        """Register a Docutils directive.

        *name* must be the prospective directive name.  *cls* is a directive
        class which inherits ``docutils.parsers.rst.Directive``.  For more
        details, see `the Docutils docs
        <http://docutils.sourceforge.net/docs/howto/rst-directives.html>`_ .

        For example, the (already existing) :rst:dir:`literalinclude` directive
        would be added like this:

        .. code-block:: python

           from docutils.parsers.rst import Directive, directives

           class LiteralIncludeDirective(Directive):
               has_content = True
               required_arguments = 1
               optional_arguments = 0
               final_argument_whitespace = True
               option_spec = {
                   'class': directives.class_option,
                   'name': directives.unchanged,
               }

               def run(self):
                   ...

           add_directive('literalinclude', LiteralIncludeDirective)

        .. versionchanged:: 0.6
           Docutils 0.5-style directive classes are now supported.
        .. deprecated:: 1.8
           Docutils 0.4-style (function based) directives support is deprecated.
        .. versionchanged:: 1.8
           Add *override* keyword.
        """
        logger.debug('[app] adding directive: %r', (name, cls))
        if not override and docutils.is_directive_registered(name):
            logger.warning(__('directive %r is already registered, it will be overridden'),
                           name, type='app', subtype='add_directive')

        docutils.register_directive(name, cls)

    def add_role(self, name, role, override=False):
        # type: (str, Any, bool) -> None
        """Register a Docutils role.

        *name* must be the role name that occurs in the source, *role* the role
        function. Refer to the `Docutils documentation
        <http://docutils.sourceforge.net/docs/howto/rst-roles.html>`_ for
        more information.

        .. versionchanged:: 1.8
           Add *override* keyword.
        """
        logger.debug('[app] adding role: %r', (name, role))
        if not override and docutils.is_role_registered(name):
            logger.warning(__('role %r is already registered, it will be overridden'),
                           name, type='app', subtype='add_role')
        docutils.register_role(name, role)

    def add_generic_role(self, name, nodeclass, override=False):
        # type: (str, Any, bool) -> None
        """Register a generic Docutils role.

        Register a Docutils role that does nothing but wrap its contents in the
        node given by *nodeclass*.

        .. versionadded:: 0.6
        .. versionchanged:: 1.8
           Add *override* keyword.
        """
        # Don't use ``roles.register_generic_role`` because it uses
        # ``register_canonical_role``.
        logger.debug('[app] adding generic role: %r', (name, nodeclass))
        if not override and docutils.is_role_registered(name):
            logger.warning(__('role %r is already registered, it will be overridden'),
                           name, type='app', subtype='add_generic_role')
        role = roles.GenericRole(name, nodeclass)
        docutils.register_role(name, role)

    def add_domain(self, domain, override=False):
        # type: (Type[Domain], bool) -> None
        """Register a domain.

        Make the given *domain* (which must be a class; more precisely, a
        subclass of :class:`~sphinx.domains.Domain`) known to Sphinx.

        .. versionadded:: 1.0
        .. versionchanged:: 1.8
           Add *override* keyword.
        """
        self.registry.add_domain(domain, override=override)

    def add_directive_to_domain(self, domain, name, cls, override=False):
        # type: (str, str, Type[Directive], bool) -> None
        """Register a Docutils directive in a domain.

        Like :meth:`add_directive`, but the directive is added to the domain
        named *domain*.

        .. versionadded:: 1.0
        .. versionchanged:: 1.8
           Add *override* keyword.
        """
        self.registry.add_directive_to_domain(domain, name, cls, override=override)

    def add_role_to_domain(self, domain, name, role, override=False):
        # type: (str, str, Union[RoleFunction, XRefRole], bool) -> None
        """Register a Docutils role in a domain.

        Like :meth:`add_role`, but the role is added to the domain named
        *domain*.

        .. versionadded:: 1.0
        .. versionchanged:: 1.8
           Add *override* keyword.
        """
        self.registry.add_role_to_domain(domain, name, role, override=override)

    def add_index_to_domain(self, domain, index, override=False):
        # type: (str, Type[Index], bool) -> None
        """Register a custom index for a domain.

        Add a custom *index* class to the domain named *domain*.  *index* must
        be a subclass of :class:`~sphinx.domains.Index`.

        .. versionadded:: 1.0
        .. versionchanged:: 1.8
           Add *override* keyword.
        """
        self.registry.add_index_to_domain(domain, index)

    def add_object_type(self, directivename, rolename, indextemplate='',
                        parse_node=None, ref_nodeclass=None, objname='',
                        doc_field_types=[], override=False):
        # type: (str, str, str, Callable, Type[nodes.TextElement], str, List, bool) -> None
        """Register a new object type.

        This method is a very convenient way to add a new :term:`object` type
        that can be cross-referenced.  It will do this:

        - Create a new directive (called *directivename*) for documenting an
          object.  It will automatically add index entries if *indextemplate*
          is nonempty; if given, it must contain exactly one instance of
          ``%s``.  See the example below for how the template will be
          interpreted.
        - Create a new role (called *rolename*) to cross-reference to these
          object descriptions.
        - If you provide *parse_node*, it must be a function that takes a
          string and a docutils node, and it must populate the node with
          children parsed from the string.  It must then return the name of the
          item to be used in cross-referencing and index entries.  See the
          :file:`conf.py` file in the source for this documentation for an
          example.
        - The *objname* (if not given, will default to *directivename*) names
          the type of object.  It is used when listing objects, e.g. in search
          results.

        For example, if you have this call in a custom Sphinx extension::

           app.add_object_type('directive', 'dir', 'pair: %s; directive')

        you can use this markup in your documents::

           .. rst:directive:: function

              Document a function.

           <...>

           See also the :rst:dir:`function` directive.

        For the directive, an index entry will be generated as if you had prepended ::

           .. index:: pair: function; directive

        The reference node will be of class ``literal`` (so it will be rendered
        in a proportional font, as appropriate for code) unless you give the
        *ref_nodeclass* argument, which must be a docutils node class.  Most
        useful are ``docutils.nodes.emphasis`` or ``docutils.nodes.strong`` --
        you can also use ``docutils.nodes.generated`` if you want no further
        text decoration.  If the text should be treated as literal (e.g. no
        smart quote replacement), but not have typewriter styling, use
        ``sphinx.addnodes.literal_emphasis`` or
        ``sphinx.addnodes.literal_strong``.

        For the role content, you have the same syntactical possibilities as
        for standard Sphinx roles (see :ref:`xref-syntax`).

        .. versionchanged:: 1.8
           Add *override* keyword.
        """
        self.registry.add_object_type(directivename, rolename, indextemplate, parse_node,
                                      ref_nodeclass, objname, doc_field_types,
                                      override=override)

    def add_crossref_type(self, directivename, rolename, indextemplate='',
                          ref_nodeclass=None, objname='', override=False):
        # type: (str, str, str, Type[nodes.TextElement], str, bool) -> None
        """Register a new crossref object type.

        This method is very similar to :meth:`add_object_type` except that the
        directive it generates must be empty, and will produce no output.

        That means that you can add semantic targets to your sources, and refer
        to them using custom roles instead of generic ones (like
        :rst:role:`ref`).  Example call::

           app.add_crossref_type('topic', 'topic', 'single: %s',
                                 docutils.nodes.emphasis)

        Example usage::

           .. topic:: application API

           The application API
           -------------------

           Some random text here.

           See also :topic:`this section <application API>`.

        (Of course, the element following the ``topic`` directive needn't be a
        section.)

        .. versionchanged:: 1.8
           Add *override* keyword.
        """
        self.registry.add_crossref_type(directivename, rolename,
                                        indextemplate, ref_nodeclass, objname,
                                        override=override)

    def add_transform(self, transform):
        # type: (Type[Transform]) -> None
        """Register a Docutils transform to be applied after parsing.

        Add the standard docutils :class:`Transform` subclass *transform* to
        the list of transforms that are applied after Sphinx parses a reST
        document.

        .. list-table:: priority range categories for Sphinx transforms
           :widths: 20,80

           * - Priority
             - Main purpose in Sphinx
           * - 0-99
             - Fix invalid nodes by docutils. Translate a doctree.
           * - 100-299
             - Preparation
           * - 300-399
             - early
           * - 400-699
             - main
           * - 700-799
             - Post processing. Deadline to modify text and referencing.
           * - 800-899
             - Collect referencing and referenced nodes. Domain processing.
           * - 900-999
             - Finalize and clean up.

        refs: `Transform Priority Range Categories`__

        __ http://docutils.sourceforge.net/docs/ref/transforms.html#transform-priority-range-categories
        """  # NOQA
        self.registry.add_transform(transform)

    def add_post_transform(self, transform):
        # type: (Type[Transform]) -> None
        """Register a Docutils transform to be applied before writing.

        Add the standard docutils :class:`Transform` subclass *transform* to
        the list of transforms that are applied before Sphinx writes a
        document.
        """
        self.registry.add_post_transform(transform)

    def add_javascript(self, filename, **kwargs):
        # type: (str, **str) -> None
        """An alias of :meth:`add_js_file`."""
        warnings.warn('The app.add_javascript() is deprecated. '
                      'Please use app.add_js_file() instead.',
                      RemovedInSphinx40Warning, stacklevel=2)
        self.add_js_file(filename, **kwargs)

    def add_js_file(self, filename, **kwargs):
        # type: (str, **str) -> None
        """Register a JavaScript file to include in the HTML output.

        Add *filename* to the list of JavaScript files that the default HTML
        template will include.  The filename must be relative to the HTML
        static path , or a full URI with scheme.  The keyword arguments are
        also accepted for attributes of ``<script>`` tag.

        Example::

            app.add_js_file('example.js')
            # => <script src="_static/example.js"></script>

            app.add_js_file('example.js', async="async")
            # => <script src="_static/example.js" async="async"></script>

        .. versionadded:: 0.5

        .. versionchanged:: 1.8
           Renamed from ``app.add_javascript()``.
           And it allows keyword arguments as attributes of script tag.
        """
        self.registry.add_js_file(filename, **kwargs)
        if hasattr(self.builder, 'add_js_file'):
            self.builder.add_js_file(filename, **kwargs)  # type: ignore

    def add_css_file(self, filename, **kwargs):
        # type: (str, **str) -> None
        """Register a stylesheet to include in the HTML output.

        Add *filename* to the list of CSS files that the default HTML template
        will include.  The filename must be relative to the HTML static path,
        or a full URI with scheme.  The keyword arguments are also accepted for
        attributes of ``<link>`` tag.

        Example::

            app.add_css_file('custom.css')
            # => <link rel="stylesheet" href="_static/custom.css" type="text/css" />

            app.add_css_file('print.css', media='print')
            # => <link rel="stylesheet" href="_static/print.css"
            #          type="text/css" media="print" />

            app.add_css_file('fancy.css', rel='alternate stylesheet', title='fancy')
            # => <link rel="alternate stylesheet" href="_static/fancy.css"
            #          type="text/css" title="fancy" />

        .. versionadded:: 1.0

        .. versionchanged:: 1.6
           Optional ``alternate`` and/or ``title`` attributes can be supplied
           with the *alternate* (of boolean type) and *title* (a string)
           arguments. The default is no title and *alternate* = ``False``. For
           more information, refer to the `documentation
           <https://mdn.io/Web/CSS/Alternative_style_sheets>`__.

        .. versionchanged:: 1.8
           Renamed from ``app.add_stylesheet()``.
           And it allows keyword arguments as attributes of link tag.
        """
        logger.debug('[app] adding stylesheet: %r', filename)
        self.registry.add_css_files(filename, **kwargs)
        if hasattr(self.builder, 'add_css_file'):
            self.builder.add_css_file(filename, **kwargs)  # type: ignore

    def add_stylesheet(self, filename, alternate=False, title=None):
        # type: (str, bool, str) -> None
        """An alias of :meth:`add_css_file`."""
        warnings.warn('The app.add_stylesheet() is deprecated. '
                      'Please use app.add_css_file() instead.',
                      RemovedInSphinx40Warning, stacklevel=2)

        attributes = {}  # type: Dict[str, str]
        if alternate:
            attributes['rel'] = 'alternate stylesheet'
        else:
            attributes['rel'] = 'stylesheet'

        if title:
            attributes['title'] = title

        self.add_css_file(filename, **attributes)

    def add_latex_package(self, packagename, options=None):
        # type: (str, str) -> None
        r"""Register a package to include in the LaTeX source code.

        Add *packagename* to the list of packages that LaTeX source code will
        include.  If you provide *options*, it will be taken to `\usepackage`
        declaration.

        .. code-block:: python

           app.add_latex_package('mypackage')
           # => \usepackage{mypackage}
           app.add_latex_package('mypackage', 'foo,bar')
           # => \usepackage[foo,bar]{mypackage}

        .. versionadded:: 1.3
        """
        self.registry.add_latex_package(packagename, options)

    def add_lexer(self, alias, lexer):
        # type: (str, Any) -> None
        """Register a new lexer for source code.

        Use *lexer*, which must be an instance of a Pygments lexer class, to
        highlight code blocks with the given language *alias*.

        .. versionadded:: 0.6
        """
        logger.debug('[app] adding lexer: %r', (alias, lexer))
        from sphinx.highlighting import lexers
        if lexers is None:
            return
        lexers[alias] = lexer

    def add_autodocumenter(self, cls):
        # type: (Any) -> None
        """Register a new documenter class for the autodoc extension.

        Add *cls* as a new documenter class for the :mod:`sphinx.ext.autodoc`
        extension.  It must be a subclass of
        :class:`sphinx.ext.autodoc.Documenter`.  This allows to auto-document
        new types of objects.  See the source of the autodoc module for
        examples on how to subclass :class:`Documenter`.

        .. todo:: Add real docs for Documenter and subclassing

        .. versionadded:: 0.6
        """
        logger.debug('[app] adding autodocumenter: %r', cls)
        from sphinx.ext.autodoc.directive import AutodocDirective
        self.registry.add_documenter(cls.objtype, cls)
        self.add_directive('auto' + cls.objtype, AutodocDirective)

    def add_autodoc_attrgetter(self, typ, getter):
        # type: (Type, Callable[[Any, str, Any], Any]) -> None
        """Register a new ``getattr``-like function for the autodoc extension.

        Add *getter*, which must be a function with an interface compatible to
        the :func:`getattr` builtin, as the autodoc attribute getter for
        objects that are instances of *typ*.  All cases where autodoc needs to
        get an attribute of a type are then handled by this function instead of
        :func:`getattr`.

        .. versionadded:: 0.6
        """
        logger.debug('[app] adding autodoc attrgetter: %r', (typ, getter))
        self.registry.add_autodoc_attrgetter(typ, getter)

    def add_search_language(self, cls):
        # type: (Any) -> None
        """Register a new language for the HTML search index.

        Add *cls*, which must be a subclass of
        :class:`sphinx.search.SearchLanguage`, as a support language for
        building the HTML full-text search index.  The class must have a *lang*
        attribute that indicates the language it should be used for.  See
        :confval:`html_search_language`.

        .. versionadded:: 1.1
        """
        logger.debug('[app] adding search language: %r', cls)
        from sphinx.search import languages, SearchLanguage
        assert issubclass(cls, SearchLanguage)
        languages[cls.lang] = cls

    def add_source_suffix(self, suffix, filetype, override=False):
        # type: (str, str, bool) -> None
        """Register a suffix of source files.

        Same as :confval:`source_suffix`.  The users can override this
        using the setting.

        .. versionadded:: 1.8
        """
        self.registry.add_source_suffix(suffix, filetype, override=override)

    def add_source_parser(self, *args, **kwargs):
        # type: (Any, Any) -> None
        """Register a parser class.

        .. versionadded:: 1.4
        .. versionchanged:: 1.8
           *suffix* argument is deprecated.  It only accepts *parser* argument.
           Use :meth:`add_source_suffix` API to register suffix instead.
        .. versionchanged:: 1.8
           Add *override* keyword.
        """
        self.registry.add_source_parser(*args, **kwargs)

    def add_env_collector(self, collector):
        # type: (Type[EnvironmentCollector]) -> None
        """Register an environment collector class.

        Refer to :ref:`collector-api`.

        .. versionadded:: 1.6
        """
        logger.debug('[app] adding environment collector: %r', collector)
        collector().enable(self)

    def add_html_theme(self, name, theme_path):
        # type: (str, str) -> None
        """Register a HTML Theme.

        The *name* is a name of theme, and *path* is a full path to the theme
        (refs: :ref:`distribute-your-theme`).

        .. versionadded:: 1.6
        """
        logger.debug('[app] adding HTML theme: %r, %r', name, theme_path)
        self.html_themes[name] = theme_path

    def add_html_math_renderer(self, name, inline_renderers=None, block_renderers=None):
        # type: (str, Tuple[Callable, Callable], Tuple[Callable, Callable]) -> None
        """Register a math renderer for HTML.

        The *name* is a name of math renderer.  Both *inline_renderers* and
        *block_renderers* are used as visitor functions for the HTML writer:
        the former for inline math node (``nodes.math``), the latter for
        block math node (``nodes.math_block``).  Regarding visitor functions,
        see :meth:`add_node` for details.

        .. versionadded:: 1.8

        """
        self.registry.add_html_math_renderer(name, inline_renderers, block_renderers)

    def add_message_catalog(self, catalog, locale_dir):
        # type: (str, str) -> None
        """Register a message catalog.

        The *catalog* is a name of catalog, and *locale_dir* is a base path
        of message catalog.  For more details, see
        :func:`sphinx.locale.get_translation()`.

        .. versionadded:: 1.8
        """
        locale.init([locale_dir], self.config.language, catalog)
        locale.init_console(locale_dir, catalog)

    # ---- other methods -------------------------------------------------
    def is_parallel_allowed(self, typ):
        # type: (str) -> bool
        """Check parallel processing is allowed or not.

        ``typ`` is a type of processing; ``'read'`` or ``'write'``.
        """
        if typ == 'read':
            attrname = 'parallel_read_safe'
            message = __("the %s extension does not declare if it is safe "
                         "for parallel reading, assuming it isn't - please "
                         "ask the extension author to check and make it "
                         "explicit")
        elif typ == 'write':
            attrname = 'parallel_write_safe'
            message = __("the %s extension does not declare if it is safe "
                         "for parallel writing, assuming it isn't - please "
                         "ask the extension author to check and make it "
                         "explicit")
        else:
            raise ValueError('parallel type %s is not supported' % typ)

        for ext in self.extensions.values():
            allowed = getattr(ext, attrname, None)
            if allowed is None:
                logger.warning(message, ext.name)
                logger.warning(__('doing serial %s'), typ)
                return False
            elif not allowed:
                return False

        return True


class TemplateBridge:
    """
    This class defines the interface for a "template bridge", that is, a class
    that renders templates given a template name and a context.
    """

    def init(self, builder, theme=None, dirs=None):
        # type: (Builder, Theme, List[str]) -> None
        """Called by the builder to initialize the template system.

        *builder* is the builder object; you'll probably want to look at the
        value of ``builder.config.templates_path``.

        *theme* is a :class:`sphinx.theming.Theme` object or None; in the latter
        case, *dirs* can be list of fixed directories to look for templates.
        """
        raise NotImplementedError('must be implemented in subclasses')

    def newest_template_mtime(self):
        # type: () -> float
        """Called by the builder to determine if output files are outdated
        because of template changes.  Return the mtime of the newest template
        file that was changed.  The default implementation returns ``0``.
        """
        return 0

    def render(self, template, context):
        # type: (str, Dict) -> None
        """Called by the builder to render a template given as a filename with
        a specified context (a Python dictionary).
        """
        raise NotImplementedError('must be implemented in subclasses')

    def render_string(self, template, context):
        # type: (str, Dict) -> str
        """Called by the builder to render a template given as a string with a
        specified context (a Python dictionary).
        """
        raise NotImplementedError('must be implemented in subclasses')


from sphinx.config import CONFIG_FILENAME  # NOQA

deprecated_alias('sphinx.application',
                 {
                     'CONFIG_FILENAME': CONFIG_FILENAME,
                 },
                 RemovedInSphinx30Warning)<|MERGE_RESOLUTION|>--- conflicted
+++ resolved
@@ -23,14 +23,7 @@
 import sphinx
 from sphinx import package_dir, locale
 from sphinx.config import Config
-<<<<<<< HEAD
-from sphinx.config import CONFIG_FILENAME  # NOQA # for compatibility (RemovedInSphinx30)
 from sphinx.deprecation import RemovedInSphinx40Warning
-=======
-from sphinx.deprecation import (
-    RemovedInSphinx30Warning, RemovedInSphinx40Warning, deprecated_alias
-)
->>>>>>> 70ed093b
 from sphinx.environment import BuildEnvironment
 from sphinx.errors import ApplicationError, ConfigError, VersionRequirementError
 from sphinx.events import EventManager
@@ -1187,13 +1180,4 @@
         """Called by the builder to render a template given as a string with a
         specified context (a Python dictionary).
         """
-        raise NotImplementedError('must be implemented in subclasses')
-
-
-from sphinx.config import CONFIG_FILENAME  # NOQA
-
-deprecated_alias('sphinx.application',
-                 {
-                     'CONFIG_FILENAME': CONFIG_FILENAME,
-                 },
-                 RemovedInSphinx30Warning)+        raise NotImplementedError('must be implemented in subclasses')
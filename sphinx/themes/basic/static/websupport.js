(function($) {
  $.fn.autogrow = function(){
    return this.each(function(){
<<<<<<< HEAD
      var textarea = this;

      $.fn.autogrow.resize(textarea);

      $(textarea).focus(function() {
    	  textarea.interval = setInterval(function() {
    	    $.fn.autogrow.resize(textarea);
    	  }, 500);
    	}).blur(function() {
    	  clearInterval(textarea.interval);
    	});
=======
    var textarea = this;

    $.fn.autogrow.resize(textarea);

    $(textarea)
      .focus(function() {
        textarea.interval = setInterval(function() {
          $.fn.autogrow.resize(textarea);
        }, 500);
      })
      .blur(function() {
        clearInterval(textarea.interval);
      });
>>>>>>> d62d568a
    });
  };

  $.fn.autogrow.resize = function(textarea) {
    var lineHeight = parseInt($(textarea).css('line-height'));
    var lines = textarea.value.split('\n');
    var columns = textarea.cols;
    var lineCount = 0;
    $.each(lines, function() {
      lineCount += Math.ceil(this.length / columns) || 1;
    });
    var height = lineHeight * (lineCount + 1);
    $(textarea).css('height', height);
  };
})(jQuery);

(function($) {
  var commentListEmpty, popup, comp;

  function init() {
    initTemplates();
    initEvents();
    initComparator();
  };

  function initEvents() {
    $('a#comment_close').click(function(event) {
      event.preventDefault();
      hide();
    });
    $('form#comment_form').submit(function(event) {
      event.preventDefault();
      addComment($('form#comment_form'));
    });
    $('.vote').live("click", function() {
      handleVote($(this));
      return false;
    });
    $('a.reply').live("click", function() {
      openReply($(this).attr('id').substring(2));
      return false;
    });
    $('a.close_reply').live("click", function() {
      closeReply($(this).attr('id').substring(2));
      return false;
    });
    $('a.sort_option').click(function(event) {
      event.preventDefault();
      handleReSort($(this));
    });
    $('a.show_proposal').live("click", function() {
      showProposal($(this).attr('id').substring(2));
      return false;
    });
    $('a.hide_proposal').live("click", function() {
      hideProposal($(this).attr('id').substring(2));
      return false;
    });
    $('a.show_propose_change').live("click", function() {
      showProposeChange($(this).attr('id').substring(2));
      return false;
    });
    $('a.hide_propose_change').live("click", function() {
      hideProposeChange($(this).attr('id').substring(2));
      return false;
    });
    $('a.accept_comment').live("click", function() {
      acceptComment($(this).attr('id').substring(2));
      return false;
    });
    $('a.reject_comment').live("click", function() {
      rejectComment($(this).attr('id').substring(2));
      return false;
    });
    $('a.delete_comment').live("click", function() {
      deleteComment($(this).attr('id').substring(2));
      return false;
    });
  };

  function initTemplates() {
    // Create our popup div, the same div is recycled each time comments
    // are displayed.
    popup = $(renderTemplate(popupTemplate, opts));
    // Setup autogrow on the textareas
    popup.find('textarea').autogrow();
    $('body').append(popup);
  };

  /*
   Create a comp function. If the user has preferences stored in
   the sortBy cookie, use those, otherwise use the default.
  */
  function initComparator() {
    var by = 'rating'; // Default to sort by rating.
    // If the sortBy cookie is set, use that instead.
    if (document.cookie.length > 0) {
      var start = document.cookie.indexOf('sortBy=');
      if (start != -1) {
<<<<<<< HEAD
      	start = start + 7;
      	var end = document.cookie.indexOf(";", start);
      	if (end == -1)
      	  end = document.cookie.length;
        	by = unescape(document.cookie.substring(start, end));
      }
=======
        start = start + 7;
        var end = document.cookie.indexOf(";", start);
        if (end == -1)
          end = document.cookie.length;
          by = unescape(document.cookie.substring(start, end));
        }
>>>>>>> d62d568a
    }
    setComparator(by);
  };

  /*
   Show the comments popup window.
  */
  function show(nodeId) {
    var id = nodeId.substring(1);

    // Reset the main comment form, and set the value of the parent input.
    $('form#comment_form')
      .find('textarea,input')
<<<<<<< HEAD
    	.removeAttr('disabled').end()
      .find('input[name="node"]')
    	.val(id).end()
      .find('textarea[name="proposal"]')
    	.val('')
    	.hide();
=======
      .removeAttr('disabled').end()
      .find('input[name="node"]')
      .val(id).end()
      .find('textarea[name="proposal"]')
      .val('')
      .hide();
>>>>>>> d62d568a

    // Position the popup and show it.
    var clientWidth = document.documentElement.clientWidth;
    var popupWidth = $('div.popup_comment').width();
    $('div#focuser').fadeIn('fast');
    $('div.popup_comment')
      .css({
<<<<<<< HEAD
      	'top': 100+$(window).scrollTop(),
      	'left': clientWidth/2-popupWidth/2,
      	'position': 'absolute'
      })
      .fadeIn('fast', function() {
      	getComments(id);
=======
        'top': 100 + $(window).scrollTop(),
        'left': clientWidth / 2 - popupWidth / 2,
        'position': 'absolute'
      })
      .fadeIn('fast', function() {
        getComments(id);
>>>>>>> d62d568a
      });
  };

  /*
   Hide the comments popup window.
  */
  function hide() {
    $('div#focuser').fadeOut('fast');
    $('div.popup_comment').fadeOut('fast', function() {
      $('ul#comment_ul').empty();
      $('h3#comment_notification').show();
      $('form#comment_form').find('textarea')
<<<<<<< HEAD
      	.val('').end()
      	.find('textarea, input')
    	  .removeAttr('disabled');
=======
        .val('').end()
        .find('textarea, input')
        .removeAttr('disabled');
>>>>>>> d62d568a
    });
  };

  /*
   Perform an ajax request to get comments for a node
   and insert the comments into the comments tree.
  */
  function getComments(id) {
    $.ajax({
<<<<<<< HEAD
      type: 'GET',
      url: opts.getCommentsURL,
      data: {node: id},
      success: function(data, textStatus, request) {
      	var ul = $('ul#comment_ul').hide();
      	$('form#comment_form')
      	  .find('textarea[name="proposal"]')
    	    .data('source', data.source);

      	if (data.comments.length == 0) {
      	  ul.html('<li>No comments yet.</li>');
      	  commentListEmpty = true;
      	  var speed = 100;
      	}	else {
      	  // If there are comments, sort them and put them in the list.
      	  var comments = sortComments(data.comments);
      	  var speed = data.comments.length * 100;
      	  appendComments(comments, ul);
      	  commentListEmpty = false;
      	}
      	$('h3#comment_notification').slideUp(speed+200);
      	ul.slideDown(speed);
      },
      error: function(request, textStatus, error) {
      	showError('Oops, there was a problem retrieving the comments.');
      },
      dataType: 'json'
=======
     type: 'GET',
     url: opts.getCommentsURL,
     data: {node: id},
     success: function(data, textStatus, request) {
       var ul = $('ul#comment_ul').hide();
       $('form#comment_form')
         .find('textarea[name="proposal"]')
         .data('source', data.source);

       if (data.comments.length == 0) {
         ul.html('<li>No comments yet.</li>');
         commentListEmpty = true;
         var speed = 100;
       } else {
         // If there are comments, sort them and put them in the list.
         var comments = sortComments(data.comments);
         var speed = data.comments.length * 100;
         appendComments(comments, ul);
         commentListEmpty = false;
       }
       $('h3#comment_notification').slideUp(speed + 200);
       ul.slideDown(speed);
     },
     error: function(request, textStatus, error) {
       showError('Oops, there was a problem retrieving the comments.');
     },
     dataType: 'json'
>>>>>>> d62d568a
    });
  };

  /*
   Add a comment via ajax and insert the comment into the comment tree.
  */
  function addComment(form) {
    // Disable the form that is being submitted.
    form.find('textarea,input').attr('disabled', 'disabled');
    var node_id = form.find('input[name="node"]').val();

    // Send the comment to the server.
    $.ajax({
      type: "POST",
      url: opts.addCommentURL,
      dataType: 'json',
      data: {
        node: node_id,
        parent: form.find('input[name="parent"]').val(),
        text: form.find('textarea[name="comment"]').val(),
        proposal: form.find('textarea[name="proposal"]').val()
      },
      success: function(data, textStatus, error) {
<<<<<<< HEAD
      	// Reset the form.
      	if (node_id) {
      	  hideProposeChange(node_id);
      	}
      	form.find('textarea')
    	  .val('')
	      .add(form.find('input'))
	      .removeAttr('disabled');
      	if (commentListEmpty) {
      	  $('ul#comment_ul').empty();
      	  commentListEmpty = false;
      	}
      	insertComment(data.comment);
      },
      error: function(request, textStatus, error) {
      	form.find('textarea,input').removeAttr('disabled');
      	showError('Oops, there was a problem adding the comment.');
=======
        // Reset the form.
        if (node_id) {
          hideProposeChange(node_id);
        }
        form.find('textarea')
          .val('')
          .add(form.find('input'))
          .removeAttr('disabled');
        if (commentListEmpty) {
          $('ul#comment_ul').empty();
          commentListEmpty = false;
        }
        insertComment(data.comment);
      },
      error: function(request, textStatus, error) {
        form.find('textarea,input').removeAttr('disabled');
        showError('Oops, there was a problem adding the comment.');
>>>>>>> d62d568a
      }
    });
  };

  /*
   Recursively append comments to the main comment list and children
   lists, creating the comment tree.
  */
  function appendComments(comments, ul) {
    $.each(comments, function() {
      var div = createCommentDiv(this);
      ul.append($(document.createElement('li')).html(div));
      appendComments(this.children, div.find('ul.children'));
      // To avoid stagnating data, don't store the comments children in data.
      this.children = null;
      div.data('comment', this);
    });
  };

  /*
   After adding a new comment, it must be inserted in the correct
   location in the comment tree.
  */
  function insertComment(comment) {
    var div = createCommentDiv(comment);

    // To avoid stagnating data, don't store the comments children in data.
    comment.children = null;
    div.data('comment', comment);

    if (comment.node != null) {
      var ul = $('ul#comment_ul');
      var siblings = getChildren(ul);
    } else {
      var ul = $('#cl' + comment.parent);
      var siblings = getChildren(ul);
    }

    var li = $(document.createElement('li'));
    li.hide();

    // Determine where in the parents children list to insert this comment.
    for(i=0; i < siblings.length; i++) {
      if (comp(comment, siblings[i]) <= 0) {
<<<<<<< HEAD
      	$('#cd' + siblings[i].id)
    	  .parent()
	      .before(li.html(div));
        li.slideDown('fast');
      	return;
=======
        $('#cd' + siblings[i].id)
          .parent()
          .before(li.html(div));
        li.slideDown('fast');
        return;
>>>>>>> d62d568a
      }
    }

    // If we get here, this comment rates lower than all the others,
    // or it is the only comment in the list.
    ul.append(li.html(div));
    li.slideDown('fast');
  };

  function acceptComment(id) {
    $.ajax({
      type: 'POST',
      url: opts.acceptCommentURL,
      data: {id: id},
      success: function(data, textStatus, request) {
<<<<<<< HEAD
      	$('#cm' + id).fadeOut('fast');
      },
      error: function(request, textStatus, error) {
      	showError("Oops, there was a problem accepting the comment.");
=======
        $('#cm' + id).fadeOut('fast');
      },
      error: function(request, textStatus, error) {
        showError("Oops, there was a problem accepting the comment.");
>>>>>>> d62d568a
      },
    });
  };

  function rejectComment(id) {
    $.ajax({
      type: 'POST',
      url: opts.rejectCommentURL,
      data: {id: id},
      success: function(data, textStatus, request) {
<<<<<<< HEAD
      	var div = $('#cd' + id);
      	div.slideUp('fast', function() {
      	  div.remove();
      	});
      },
      error: function(request, textStatus, error) {
      	showError("Oops, there was a problem rejecting the comment.");
=======
        var div = $('#cd' + id);
        div.slideUp('fast', function() {
        div.remove();
        });
      },
      error: function(request, textStatus, error) {
        showError("Oops, there was a problem rejecting the comment.");
>>>>>>> d62d568a
      },
    });
  };

  function deleteComment(id) {
    $.ajax({
      type: 'POST',
      url: opts.deleteCommentURL,
      data: {id: id},
      success: function(data, textStatus, request) {
<<<<<<< HEAD
      	var div = $('#cd' + id);
      	div
    	    .find('span.user_id:first')
  	      .text('[deleted]').end()
      	  .find('p.comment_text:first')
	        .text('[deleted]').end()
      	  .find('#cm' + id + ', #dc' + id + ', #ac' + id + ', #rc' + id +
		            ', #sp' + id + ', #hp' + id + ', #cr' + id + ', #rl' + id)
    	    .remove();
      	var comment = div.data('comment');
      	comment.username = '[deleted]';
      	comment.text = '[deleted]';
      	div.data('comment', comment);
      },
      error: function(request, textStatus, error) {
      	showError("Oops, there was a problem deleting the comment.");
=======
        var div = $('#cd' + id);
        div
          .find('span.user_id:first')
          .text('[deleted]').end()
          .find('p.comment_text:first')
          .text('[deleted]').end()
          .find('#cm' + id + ', #dc' + id + ', #ac' + id + ', #rc' + id +
                ', #sp' + id + ', #hp' + id + ', #cr' + id + ', #rl' + id)
          .remove();
        var comment = div.data('comment');
        comment.username = '[deleted]';
        comment.text = '[deleted]';
        div.data('comment', comment);
      },
      error: function(request, textStatus, error) {
        showError("Oops, there was a problem deleting the comment.");
>>>>>>> d62d568a
      },
    });
  };

  function showProposal(id) {
    $('#sp' + id).hide();
    $('#hp' + id).show();
    $('#pr' + id).slideDown('fast');
  };

  function hideProposal(id) {
    $('#hp' + id).hide();
    $('#sp' + id).show();
    $('#pr' + id).slideUp('fast');
  };

  function showProposeChange(id) {
    $('a.show_propose_change').hide();
    $('a.hide_propose_change').show();
    var textarea = $('textarea[name="proposal"]');
    textarea.val(textarea.data('source'));
    $.fn.autogrow.resize(textarea[0]);
    textarea.slideDown('fast');
  };

  function hideProposeChange(id) {
    $('a.hide_propose_change').hide();
    $('a.show_propose_change').show();
    var textarea = $('textarea[name="proposal"]');
    textarea.val('').removeAttr('disabled');
    textarea.slideUp('fast');
  };

  /*
   Handle when the user clicks on a sort by link.
  */
  function handleReSort(link) {
    setComparator(link.attr('id'));
    // Save/update the sortBy cookie.
    var expiration = new Date();
    expiration.setDate(expiration.getDate() + 365);
    document.cookie= 'sortBy=' + escape(link.attr('id')) +
                     ';expires=' + expiration.toUTCString();
    var comments = getChildren($('ul#comment_ul'), true);
    comments = sortComments(comments);

    appendComments(comments, $('ul#comment_ul').empty());
  };

  /*
   Function to process a vote when a user clicks an arrow.
  */
  function handleVote(link) {
    if (!opts.voting) {
      showError("You'll need to login to vote.");
      return;
    }

    var id = link.attr('id');
    // If it is an unvote, the new vote value is 0,
    // Otherwise it's 1 for an upvote, or -1 for a downvote.
    if (id.charAt(1) == 'u') {
      var value = 0;
    } else {
      var value = id.charAt(0) == 'u' ? 1 : -1;
    }
    // The data to be sent to the server.
    var d = {
      comment_id: id.substring(2),
      value: value
    };

    // Swap the vote and unvote links.
    link.hide();
    $('#' + id.charAt(0) + (id.charAt(1) == 'u' ? 'v' : 'u') + d.comment_id)
      .show();

    // The div the comment is displayed in.
    var div = $('div#cd' + d.comment_id);
    var data = div.data('comment');

    // If this is not an unvote, and the other vote arrow has
    // already been pressed, unpress it.
<<<<<<< HEAD
    if ((d.value != 0) && (data.vote == d.value*-1)) {
=======
    if ((d.value != 0) && (data.vote == d.value * -1)) {
>>>>>>> d62d568a
      $('#' + (d.value == 1 ? 'd' : 'u') + 'u' + d.comment_id).hide();
      $('#' + (d.value == 1 ? 'd' : 'u') + 'v' + d.comment_id).show();
    }

    // Update the comments rating in the local data.
    data.rating += (data.vote == 0) ? d.value : (d.value - data.vote);
    data.vote = d.value;
    div.data('comment', data);

    // Change the rating text.
    div.find('.rating:first')
      .text(data.rating + ' point' + (data.rating == 1 ? '' : 's'));

    // Send the vote information to the server.
    $.ajax({
      type: "POST",
      url: opts.processVoteURL,
      data: d,
      error: function(request, textStatus, error) {
<<<<<<< HEAD
      	showError("Oops, there was a problem casting that vote.");
=======
        showError("Oops, there was a problem casting that vote.");
>>>>>>> d62d568a
      }
    });
  };

  /*
   Open a reply form used to reply to an existing comment.
  */
  function openReply(id) {
    // Swap out the reply link for the hide link
    $('#rl' + id).hide();
    $('#cr' + id).show();

    // Add the reply li to the children ul.
    var div = $(renderTemplate(replyTemplate, {id: id})).hide();
    $('#cl' + id)
      .prepend(div)
      // Setup the submit handler for the reply form.
      .find('#rf' + id)
<<<<<<< HEAD
    	.submit(function(event) {
    	  event.preventDefault();
    	  addComment($('#rf' + id));
    	  closeReply(id);
    	});
      div.slideDown('fast');
=======
      .submit(function(event) {
        event.preventDefault();
        addComment($('#rf' + id));
        closeReply(id);
      });
    div.slideDown('fast');
>>>>>>> d62d568a
  };

  /*
   Close the reply form opened with openReply.
  */
  function closeReply(id) {
    // Remove the reply div from the DOM.
    $('#rd' + id).slideUp('fast', function() {
      $(this).remove();
    });

    // Swap out the hide link for the reply link
    $('#cr' + id).hide();
    $('#rl' + id).show();
  };

  /*
   Recursively sort a tree of comments using the comp comparator.
  */
  function sortComments(comments) {
    comments.sort(comp);
    $.each(comments, function() {
      this.children = sortComments(this.children);
    });
    return comments;
  };

  /*
   Set comp, which is a comparator function used for sorting and
   inserting comments into the list.
  */
  function setComparator(by) {
    // If the first three letters are "asc", sort in ascending order
    // and remove the prefix.
    if (by.substring(0,3) == 'asc') {
      var i = by.substring(3);
      comp = function(a, b) { return a[i] - b[i]; }
    } else {
      // Otherwise sort in descending order.
      comp = function(a, b) { return b[by] - a[by]; }
    }

    // Reset link styles and format the selected sort option.
    $('a.sel').attr('href', '#').removeClass('sel');
    $('#' + by).removeAttr('href').addClass('sel');
  };

  /*
   Get the children comments from a ul. If recursive is true,
   recursively include childrens' children.
  */
  function getChildren(ul, recursive) {
    var children = [];
<<<<<<< HEAD
    ul.children().children("[id^='cd']").each(function() {
    	var comment = $(this).data('comment');
    	if (recursive) {
    	  comment.children =
	        getChildren($(this).find('#cl' + comment.id), true);
    	}
    	children.push(comment);
    });
=======
    ul.children().children("[id^='cd']")
      .each(function() {
        var comment = $(this).data('comment');
        if (recursive) {
          comment.children = getChildren($(this).find('#cl' + comment.id), true);
        }
        children.push(comment);
      });
>>>>>>> d62d568a
    return children;
  };

  /*
   Create a div to display a comment in.
  */
  function createCommentDiv(comment) {
    // Prettify the comment rating.
    comment.pretty_rating = comment.rating + ' point' +
    (comment.rating == 1 ? '' : 's');
    // Create a div for this comment.
    var context = $.extend({}, opts, comment);
    var div = $(renderTemplate(commentTemplate, context));

    // If the user has voted on this comment, highlight the correct arrow.
    if (comment.vote) {
      var direction = (comment.vote == 1) ? 'u' : 'd';
      div.find('#' + direction + 'v' + comment.id).hide();
      div.find('#' + direction + 'u' + comment.id).show();
    }

    if (comment.text != '[deleted]') {
      div.find('a.reply').show();
      if (comment.proposal_diff) {
<<<<<<< HEAD
      	div.find('#sp' + comment.id).show();
      }
      if (opts.moderator && !comment.displayed) {
      	div.find('#cm' + comment.id).show();
      }
      if (opts.moderator || (opts.username == comment.username)) {
      	div.find('#dc' + comment.id).show();
=======
        div.find('#sp' + comment.id).show();
      }
      if (opts.moderator && !comment.displayed) {
        div.find('#cm' + comment.id).show();
      }
      if (opts.moderator || (opts.username == comment.username)) {
        div.find('#dc' + comment.id).show();
>>>>>>> d62d568a
      }
    }
    return div;
  }

  /*
   A simple template renderer. Placeholders such as <%id%> are replaced
   by context['id']. Items are always escaped.
  */
  function renderTemplate(template, context) {
    var esc = $(document.createElement('div'));

    function handle(ph, escape) {
      var cur = context;
      $.each(ph.split('.'), function() {
<<<<<<< HEAD
      	cur = cur[this];
=======
        cur = cur[this];
>>>>>>> d62d568a
      });
      return escape ? esc.text(cur || "").html() : cur;
    }

    return template.replace(/<([%#])([\w\.]*)\1>/g, function(){
      return handle(arguments[2], arguments[1] == '%' ? true : false);
    });
  };

  function showError(message) {
<<<<<<< HEAD
    $('<div class="popup_error">' +
      '<h1>' + message + '</h1>' +
      '</div>')
    	.appendTo('body')
   	  .fadeIn("slow")
	    .delay(2000)
=======
    $(document.createElement('div')).attr({class: 'popup_error'})
      .append($(document.createElement('h1')).text(message))
      .appendTo('body')
      .fadeIn("slow")
      .delay(2000)
>>>>>>> d62d568a
      .fadeOut("slow");
  };

  /*
   Add a link the user uses to open the comments popup.
  */
  $.fn.comment = function() {
    return this.each(function() {
      var id = $(this).attr('id').substring(1);
      var count = COMMENT_METADATA[id]
      var title = count + ' comment' + (count == 1 ? '' : 's');
      var image = count > 0 ? opts.commentBrightImage : opts.commentImage;
      $(this).append(
<<<<<<< HEAD
      	$('<a href="#" class="sphinx_comment"></a>')
      	  .html('<img src="' + image + '" alt="comment" />')
      	  .attr('title', title)
      	  .click(function(event) {
      	    event.preventDefault();
      	    show($(this).parent().attr('id'));
      	  }));
=======
        $(document.createElement('a')).attr({href: '#', class: 'spinx_comment'})
          .append($(document.createElement('img')).attr({
            src: image,
            alt: 'comment',
            title: title
          }))
          .click(function(event) {
            event.preventDefault();
            show($(this).parent().attr('id'));
          })
      );
>>>>>>> d62d568a
    });
  };

  var opts = jQuery.extend({
    processVoteURL: '/process_vote',
    addCommentURL: '/add_comment',
    getCommentsURL: '/get_comments',
    acceptCommentURL: '/accept_comment',
    rejectCommentURL: '/reject_comment',
    rejectCommentURL: '/delete_comment',
    commentImage: '/static/_static/comment.png',
    loadingImage: '/static/_static/ajax-loader.gif',
    commentBrightImage: '/static/_static/comment-bright.png',
    upArrow: '/static/_static/up.png',
    downArrow: '/static/_static/down.png',
    upArrowPressed: '/static/_static/up-pressed.png',
    downArrowPressed: '/static/_static/down-pressed.png',
    voting: false,
    moderator: false
  }, COMMENT_OPTIONS);

  var replyTemplate = '\
    <li>\
      <div class="reply_div" id="rd<%id%>">\
        <form id="rf<%id%>">\
          <textarea name="comment" cols="80"></textarea>\
          <input type="submit" value="add reply" />\
          <input type="hidden" name="parent" value="<%id%>" />\
          <input type="hidden" name="node" value="" />\
        </form>\
      </div>\
    </li>';

  var commentTemplate = '\
    <div  id="cd<%id%>" class="spxcdiv">\
      <div class="vote">\
        <div class="arrow">\
          <a href="#" id="uv<%id%>" class="vote">\
            <img src="<%upArrow%>" />\
          </a>\
          <a href="#" id="uu<%id%>" class="un vote">\
            <img src="<%upArrowPressed%>" />\
          </a>\
        </div>\
        <div class="arrow">\
          <a href="#" id="dv<%id%>" class="vote">\
            <img src="<%downArrow%>" id="da<%id%>" />\
          </a>\
          <a href="#" id="du<%id%>" class="un vote">\
            <img src="<%downArrowPressed%>" />\
          </a>\
        </div>\
      </div>\
      <div class="comment_content">\
        <p class="tagline comment">\
          <span class="user_id"><%username%></span>\
          <span class="rating"><%pretty_rating%></span>\
          <span class="delta"><%time.delta%></span>\
        </p>\
        <p class="comment_text comment"><%text%></p>\
        <p class="comment_opts comment">\
          <a href="#" class="reply hidden" id="rl<%id%>">reply &#9657;</a>\
          <a href="#" class="close_reply" id="cr<%id%>">reply &#9663;</a>\
          <a href="#" id="sp<%id%>" class="show_proposal">\
            proposal &#9657;\
          </a>\
          <a href="#" id="hp<%id%>" class="hide_proposal">\
            proposal &#9663;\
          </a>\
          <a href="#" id="dc<%id%>" class="delete_comment hidden">\
            delete\
          </a>\
          <span id="cm<%id%>" class="moderation hidden">\
            <a href="#" id="ac<%id%>" class="accept_comment">accept</a>\
            <a href="#" id="rc<%id%>" class="reject_comment">reject</a>\
          </span>\
        </p>\
        <pre class="proposal" id="pr<%id%>">\
<#proposal_diff#>\
        </pre>\
          <ul class="children" id="cl<%id%>"></ul>\
        </div>\
        <div class="clearleft"></div>\
      </div>\
    </div>';

  var popupTemplate = '\
    <div id="popup_template">\
      <div class="popup_comment">\
        <a id="comment_close" href="#">x</a>\
        <h1>Comments</h1>\
        <form method="post" id="comment_form" action="/docs/add_comment">\
          <textarea name="comment" cols="80"></textarea>\
          <p class="propose_button">\
            <a href="#" class="show_propose_change">\
              Propose a change &#9657;\
            </a>\
            <a href="#" class="hide_propose_change">\
              Propose a change &#9663;\
            </a>\
          </p>\
          <textarea name="proposal" cols="80" spellcheck="false"></textarea>\
          <input type="submit" value="add comment" id="comment_button" />\
          <input type="hidden" name="node" />\
          <input type="hidden" name="parent" value="" />\
          <p class="sort_options">\
            Sort by:\
            <a href="#" class="sort_option" id="rating">top</a>\
            <a href="#" class="sort_option" id="ascage">newest</a>\
            <a href="#" class="sort_option" id="age">oldest</a>\
          </p>\
        </form>\
        <h3 id="comment_notification">loading comments... <img src="' +
          opts.loadingImage + '" alt="" /></h3>\
        <ul id="comment_ul"></ul>\
      </div>\
    </div>\
    <div id="focuser"></div>';


  $(document).ready(function() {
    init();
  });
})(jQuery);

$(document).ready(function() {
  $('.spxcmt').comment();

  /** Highlight search words in search results. */
  $("div.context").each(function() {
    var params = $.getQueryParameters();
    var terms = (params.q) ? params.q[0].split(/\s+/) : [];
    var result = $(this);
    $.each(terms, function() {
      result.highlightText(this.toLowerCase(), 'highlighted');
    });
  });
});<|MERGE_RESOLUTION|>--- conflicted
+++ resolved
@@ -1,19 +1,6 @@
 (function($) {
   $.fn.autogrow = function(){
     return this.each(function(){
-<<<<<<< HEAD
-      var textarea = this;
-
-      $.fn.autogrow.resize(textarea);
-
-      $(textarea).focus(function() {
-    	  textarea.interval = setInterval(function() {
-    	    $.fn.autogrow.resize(textarea);
-    	  }, 500);
-    	}).blur(function() {
-    	  clearInterval(textarea.interval);
-    	});
-=======
     var textarea = this;
 
     $.fn.autogrow.resize(textarea);
@@ -27,7 +14,6 @@
       .blur(function() {
         clearInterval(textarea.interval);
       });
->>>>>>> d62d568a
     });
   };
 
@@ -127,21 +113,12 @@
     if (document.cookie.length > 0) {
       var start = document.cookie.indexOf('sortBy=');
       if (start != -1) {
-<<<<<<< HEAD
-      	start = start + 7;
-      	var end = document.cookie.indexOf(";", start);
-      	if (end == -1)
-      	  end = document.cookie.length;
-        	by = unescape(document.cookie.substring(start, end));
-      }
-=======
         start = start + 7;
         var end = document.cookie.indexOf(";", start);
         if (end == -1)
           end = document.cookie.length;
           by = unescape(document.cookie.substring(start, end));
         }
->>>>>>> d62d568a
     }
     setComparator(by);
   };
@@ -155,21 +132,12 @@
     // Reset the main comment form, and set the value of the parent input.
     $('form#comment_form')
       .find('textarea,input')
-<<<<<<< HEAD
-    	.removeAttr('disabled').end()
-      .find('input[name="node"]')
-    	.val(id).end()
-      .find('textarea[name="proposal"]')
-    	.val('')
-    	.hide();
-=======
       .removeAttr('disabled').end()
       .find('input[name="node"]')
       .val(id).end()
       .find('textarea[name="proposal"]')
       .val('')
       .hide();
->>>>>>> d62d568a
 
     // Position the popup and show it.
     var clientWidth = document.documentElement.clientWidth;
@@ -177,21 +145,12 @@
     $('div#focuser').fadeIn('fast');
     $('div.popup_comment')
       .css({
-<<<<<<< HEAD
-      	'top': 100+$(window).scrollTop(),
-      	'left': clientWidth/2-popupWidth/2,
-      	'position': 'absolute'
-      })
-      .fadeIn('fast', function() {
-      	getComments(id);
-=======
         'top': 100 + $(window).scrollTop(),
         'left': clientWidth / 2 - popupWidth / 2,
         'position': 'absolute'
       })
       .fadeIn('fast', function() {
         getComments(id);
->>>>>>> d62d568a
       });
   };
 
@@ -204,15 +163,9 @@
       $('ul#comment_ul').empty();
       $('h3#comment_notification').show();
       $('form#comment_form').find('textarea')
-<<<<<<< HEAD
-      	.val('').end()
-      	.find('textarea, input')
-    	  .removeAttr('disabled');
-=======
         .val('').end()
         .find('textarea, input')
         .removeAttr('disabled');
->>>>>>> d62d568a
     });
   };
 
@@ -222,35 +175,6 @@
   */
   function getComments(id) {
     $.ajax({
-<<<<<<< HEAD
-      type: 'GET',
-      url: opts.getCommentsURL,
-      data: {node: id},
-      success: function(data, textStatus, request) {
-      	var ul = $('ul#comment_ul').hide();
-      	$('form#comment_form')
-      	  .find('textarea[name="proposal"]')
-    	    .data('source', data.source);
-
-      	if (data.comments.length == 0) {
-      	  ul.html('<li>No comments yet.</li>');
-      	  commentListEmpty = true;
-      	  var speed = 100;
-      	}	else {
-      	  // If there are comments, sort them and put them in the list.
-      	  var comments = sortComments(data.comments);
-      	  var speed = data.comments.length * 100;
-      	  appendComments(comments, ul);
-      	  commentListEmpty = false;
-      	}
-      	$('h3#comment_notification').slideUp(speed+200);
-      	ul.slideDown(speed);
-      },
-      error: function(request, textStatus, error) {
-      	showError('Oops, there was a problem retrieving the comments.');
-      },
-      dataType: 'json'
-=======
      type: 'GET',
      url: opts.getCommentsURL,
      data: {node: id},
@@ -278,7 +202,6 @@
        showError('Oops, there was a problem retrieving the comments.');
      },
      dataType: 'json'
->>>>>>> d62d568a
     });
   };
 
@@ -302,25 +225,6 @@
         proposal: form.find('textarea[name="proposal"]').val()
       },
       success: function(data, textStatus, error) {
-<<<<<<< HEAD
-      	// Reset the form.
-      	if (node_id) {
-      	  hideProposeChange(node_id);
-      	}
-      	form.find('textarea')
-    	  .val('')
-	      .add(form.find('input'))
-	      .removeAttr('disabled');
-      	if (commentListEmpty) {
-      	  $('ul#comment_ul').empty();
-      	  commentListEmpty = false;
-      	}
-      	insertComment(data.comment);
-      },
-      error: function(request, textStatus, error) {
-      	form.find('textarea,input').removeAttr('disabled');
-      	showError('Oops, there was a problem adding the comment.');
-=======
         // Reset the form.
         if (node_id) {
           hideProposeChange(node_id);
@@ -338,7 +242,6 @@
       error: function(request, textStatus, error) {
         form.find('textarea,input').removeAttr('disabled');
         showError('Oops, there was a problem adding the comment.');
->>>>>>> d62d568a
       }
     });
   };
@@ -383,19 +286,11 @@
     // Determine where in the parents children list to insert this comment.
     for(i=0; i < siblings.length; i++) {
       if (comp(comment, siblings[i]) <= 0) {
-<<<<<<< HEAD
-      	$('#cd' + siblings[i].id)
-    	  .parent()
-	      .before(li.html(div));
-        li.slideDown('fast');
-      	return;
-=======
         $('#cd' + siblings[i].id)
           .parent()
           .before(li.html(div));
         li.slideDown('fast');
         return;
->>>>>>> d62d568a
       }
     }
 
@@ -411,17 +306,10 @@
       url: opts.acceptCommentURL,
       data: {id: id},
       success: function(data, textStatus, request) {
-<<<<<<< HEAD
-      	$('#cm' + id).fadeOut('fast');
-      },
-      error: function(request, textStatus, error) {
-      	showError("Oops, there was a problem accepting the comment.");
-=======
         $('#cm' + id).fadeOut('fast');
       },
       error: function(request, textStatus, error) {
         showError("Oops, there was a problem accepting the comment.");
->>>>>>> d62d568a
       },
     });
   };
@@ -432,15 +320,6 @@
       url: opts.rejectCommentURL,
       data: {id: id},
       success: function(data, textStatus, request) {
-<<<<<<< HEAD
-      	var div = $('#cd' + id);
-      	div.slideUp('fast', function() {
-      	  div.remove();
-      	});
-      },
-      error: function(request, textStatus, error) {
-      	showError("Oops, there was a problem rejecting the comment.");
-=======
         var div = $('#cd' + id);
         div.slideUp('fast', function() {
         div.remove();
@@ -448,7 +327,6 @@
       },
       error: function(request, textStatus, error) {
         showError("Oops, there was a problem rejecting the comment.");
->>>>>>> d62d568a
       },
     });
   };
@@ -459,24 +337,6 @@
       url: opts.deleteCommentURL,
       data: {id: id},
       success: function(data, textStatus, request) {
-<<<<<<< HEAD
-      	var div = $('#cd' + id);
-      	div
-    	    .find('span.user_id:first')
-  	      .text('[deleted]').end()
-      	  .find('p.comment_text:first')
-	        .text('[deleted]').end()
-      	  .find('#cm' + id + ', #dc' + id + ', #ac' + id + ', #rc' + id +
-		            ', #sp' + id + ', #hp' + id + ', #cr' + id + ', #rl' + id)
-    	    .remove();
-      	var comment = div.data('comment');
-      	comment.username = '[deleted]';
-      	comment.text = '[deleted]';
-      	div.data('comment', comment);
-      },
-      error: function(request, textStatus, error) {
-      	showError("Oops, there was a problem deleting the comment.");
-=======
         var div = $('#cd' + id);
         div
           .find('span.user_id:first')
@@ -493,7 +353,6 @@
       },
       error: function(request, textStatus, error) {
         showError("Oops, there was a problem deleting the comment.");
->>>>>>> d62d568a
       },
     });
   };
@@ -577,11 +436,7 @@
 
     // If this is not an unvote, and the other vote arrow has
     // already been pressed, unpress it.
-<<<<<<< HEAD
-    if ((d.value != 0) && (data.vote == d.value*-1)) {
-=======
     if ((d.value != 0) && (data.vote == d.value * -1)) {
->>>>>>> d62d568a
       $('#' + (d.value == 1 ? 'd' : 'u') + 'u' + d.comment_id).hide();
       $('#' + (d.value == 1 ? 'd' : 'u') + 'v' + d.comment_id).show();
     }
@@ -601,11 +456,7 @@
       url: opts.processVoteURL,
       data: d,
       error: function(request, textStatus, error) {
-<<<<<<< HEAD
-      	showError("Oops, there was a problem casting that vote.");
-=======
         showError("Oops, there was a problem casting that vote.");
->>>>>>> d62d568a
       }
     });
   };
@@ -624,21 +475,12 @@
       .prepend(div)
       // Setup the submit handler for the reply form.
       .find('#rf' + id)
-<<<<<<< HEAD
-    	.submit(function(event) {
-    	  event.preventDefault();
-    	  addComment($('#rf' + id));
-    	  closeReply(id);
-    	});
-      div.slideDown('fast');
-=======
       .submit(function(event) {
         event.preventDefault();
         addComment($('#rf' + id));
         closeReply(id);
       });
     div.slideDown('fast');
->>>>>>> d62d568a
   };
 
   /*
@@ -692,16 +534,6 @@
   */
   function getChildren(ul, recursive) {
     var children = [];
-<<<<<<< HEAD
-    ul.children().children("[id^='cd']").each(function() {
-    	var comment = $(this).data('comment');
-    	if (recursive) {
-    	  comment.children =
-	        getChildren($(this).find('#cl' + comment.id), true);
-    	}
-    	children.push(comment);
-    });
-=======
     ul.children().children("[id^='cd']")
       .each(function() {
         var comment = $(this).data('comment');
@@ -710,7 +542,6 @@
         }
         children.push(comment);
       });
->>>>>>> d62d568a
     return children;
   };
 
@@ -735,15 +566,6 @@
     if (comment.text != '[deleted]') {
       div.find('a.reply').show();
       if (comment.proposal_diff) {
-<<<<<<< HEAD
-      	div.find('#sp' + comment.id).show();
-      }
-      if (opts.moderator && !comment.displayed) {
-      	div.find('#cm' + comment.id).show();
-      }
-      if (opts.moderator || (opts.username == comment.username)) {
-      	div.find('#dc' + comment.id).show();
-=======
         div.find('#sp' + comment.id).show();
       }
       if (opts.moderator && !comment.displayed) {
@@ -751,7 +573,6 @@
       }
       if (opts.moderator || (opts.username == comment.username)) {
         div.find('#dc' + comment.id).show();
->>>>>>> d62d568a
       }
     }
     return div;
@@ -767,11 +588,7 @@
     function handle(ph, escape) {
       var cur = context;
       $.each(ph.split('.'), function() {
-<<<<<<< HEAD
-      	cur = cur[this];
-=======
         cur = cur[this];
->>>>>>> d62d568a
       });
       return escape ? esc.text(cur || "").html() : cur;
     }
@@ -782,20 +599,11 @@
   };
 
   function showError(message) {
-<<<<<<< HEAD
-    $('<div class="popup_error">' +
-      '<h1>' + message + '</h1>' +
-      '</div>')
-    	.appendTo('body')
-   	  .fadeIn("slow")
-	    .delay(2000)
-=======
     $(document.createElement('div')).attr({class: 'popup_error'})
       .append($(document.createElement('h1')).text(message))
       .appendTo('body')
       .fadeIn("slow")
       .delay(2000)
->>>>>>> d62d568a
       .fadeOut("slow");
   };
 
@@ -809,15 +617,6 @@
       var title = count + ' comment' + (count == 1 ? '' : 's');
       var image = count > 0 ? opts.commentBrightImage : opts.commentImage;
       $(this).append(
-<<<<<<< HEAD
-      	$('<a href="#" class="sphinx_comment"></a>')
-      	  .html('<img src="' + image + '" alt="comment" />')
-      	  .attr('title', title)
-      	  .click(function(event) {
-      	    event.preventDefault();
-      	    show($(this).parent().attr('id'));
-      	  }));
-=======
         $(document.createElement('a')).attr({href: '#', class: 'spinx_comment'})
           .append($(document.createElement('img')).attr({
             src: image,
@@ -829,7 +628,6 @@
             show($(this).parent().attr('id'));
           })
       );
->>>>>>> d62d568a
     });
   };
 

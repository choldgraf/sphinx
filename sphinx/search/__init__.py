# -*- coding: utf-8 -*-
"""
    sphinx.search
    ~~~~~~~~~~~~~

    Create a full-text search index for offline search.

    :copyright: Copyright 2007-2016 by the Sphinx team, see AUTHORS.
    :license: BSD, see LICENSE for details.
"""
import re
from os import path

from six import iteritems, itervalues, text_type, string_types
from six.moves import cPickle as pickle

from docutils.nodes import raw, comment, title, Text, NodeVisitor, SkipNode

import sphinx
from sphinx.util import jsdump, rpartition
from sphinx.util.pycompat import htmlescape
<<<<<<< HEAD

if False:
    # For type annotation
    from typing import Any, IO, Iterable, Tuple, Type  # NOQA
    from docutils import nodes  # NOQA
    from sphinx.environment import BuildEnvironment  # NOQA

=======
from sphinx.search.jssplitter import splitter_code
>>>>>>> 0ee524e3

class SearchLanguage(object):
    """
    This class is the base class for search natural language preprocessors.  If
    you want to add support for a new language, you should override the methods
    of this class.

    You should override `lang` class property too (e.g. 'en', 'fr' and so on).

    .. attribute:: stopwords

       This is a set of stop words of the target language.  Default `stopwords`
       is empty.  This word is used for building index and embedded in JS.

    .. attribute:: js_stemmer_code

       Return stemmer class of JavaScript version.  This class' name should be
       ``Stemmer`` and this class must have ``stemWord`` method.  This string is
       embedded as-is in searchtools.js.

       This class is used to preprocess search word which Sphinx HTML readers
       type, before searching index. Default implementation does nothing.
    """
    lang = None                 # type: unicode
    language_name = None        # type: unicode
    stopwords = set()           # type: Set[unicode]
    js_stemmer_rawcode = None   # type: unicode
    js_stemmer_code = """
/**
 * Dummy stemmer for languages without stemming rules.
 */
var Stemmer = function() {
  this.stemWord = function(w) {
    return w;
  }
}
"""

    _word_re = re.compile(r'\w+(?u)')

    def __init__(self, options):
        # type: (Dict) -> None
        self.options = options
        self.init(options)

    def init(self, options):
        # type: (Dict) -> None
        """
        Initialize the class with the options the user has given.
        """

    def split(self, input):
        # type: (unicode) -> List[unicode]
        """
        This method splits a sentence into words.  Default splitter splits input
        at white spaces, which should be enough for most languages except CJK
        languages.
        """
        return self._word_re.findall(input)  # type: ignore

    def stem(self, word):
        # type: (unicode) -> unicode
        """
        This method implements stemming algorithm of the Python version.

        Default implementation does nothing.  You should implement this if the
        language has any stemming rules.

        This class is used to preprocess search words before registering them in
        the search index.  The stemming of the Python version and the JS version
        (given in the js_stemmer_code attribute) must be compatible.
        """
        return word

    def word_filter(self, word):
        # type: (unicode) -> bool
        """
        Return true if the target word should be registered in the search index.
        This method is called after stemming.
        """
        return (
            len(word) == 0 or not (
                ((len(word) < 3) and (12353 < ord(word[0]) < 12436)) or
                (ord(word[0]) < 256 and (
                    len(word) < 3 or word in self.stopwords or word.isdigit()
                ))))


# SearchEnglish imported after SearchLanguage is defined due to circular import
from sphinx.search.en import SearchEnglish


def parse_stop_word(source):
    # type: (unicode) -> Set[unicode]
    """
    parse snowball style word list like this:

    * http://snowball.tartarus.org/algorithms/finnish/stop.txt
    """
    result = set()
    for line in source.splitlines():
        line = line.split('|')[0]  # remove comment
        result.update(line.split())
    return result


# maps language name to module.class or directly a class
languages = {
    'da': 'sphinx.search.da.SearchDanish',
    'de': 'sphinx.search.de.SearchGerman',
    'en': SearchEnglish,
    'es': 'sphinx.search.es.SearchSpanish',
    'fi': 'sphinx.search.fi.SearchFinnish',
    'fr': 'sphinx.search.fr.SearchFrench',
    'hu': 'sphinx.search.hu.SearchHungarian',
    'it': 'sphinx.search.it.SearchItalian',
    'ja': 'sphinx.search.ja.SearchJapanese',
    'nl': 'sphinx.search.nl.SearchDutch',
    'no': 'sphinx.search.no.SearchNorwegian',
    'pt': 'sphinx.search.pt.SearchPortuguese',
    'ro': 'sphinx.search.ro.SearchRomanian',
    'ru': 'sphinx.search.ru.SearchRussian',
    'sv': 'sphinx.search.sv.SearchSwedish',
    'tr': 'sphinx.search.tr.SearchTurkish',
    'zh': 'sphinx.search.zh.SearchChinese',
}   # type: Dict[unicode, Any]


class _JavaScriptIndex(object):
    """
    The search index as javascript file that calls a function
    on the documentation search object to register the index.
    """

    PREFIX = 'Search.setIndex('
    SUFFIX = ')'

    def dumps(self, data):
        # type: (Any) -> unicode
        return self.PREFIX + jsdump.dumps(data) + self.SUFFIX

    def loads(self, s):
        # type: (str) -> Any
        data = s[len(self.PREFIX):-len(self.SUFFIX)]
        if not data or not s.startswith(self.PREFIX) or not \
           s.endswith(self.SUFFIX):
            raise ValueError('invalid data')
        return jsdump.loads(data)

    def dump(self, data, f):
        # type: (Any, IO) -> None
        f.write(self.dumps(data))

    def load(self, f):
        # type: (IO) -> Any
        return self.loads(f.read())


js_index = _JavaScriptIndex()


class WordCollector(NodeVisitor):
    """
    A special visitor that collects words for the `IndexBuilder`.
    """

    def __init__(self, document, lang):
        # type: (nodes.Node, SearchLanguage) -> None
        NodeVisitor.__init__(self, document)
        self.found_words = []           # type: List[unicode]
        self.found_title_words = []     # type: List[unicode]
        self.lang = lang

    def is_meta_keywords(self, node, nodetype):
        # type: (nodes.Node, Type) -> bool
        if isinstance(node, sphinx.addnodes.meta) and node.get('name') == 'keywords':
            meta_lang = node.get('lang')
            if meta_lang is None:  # lang not specified
                return True
            elif meta_lang == self.lang.lang:  # matched to html_search_language
                return True

        return False

    def dispatch_visit(self, node):
        # type: (nodes.Node) -> None
        nodetype = type(node)
        if issubclass(nodetype, comment):
            raise SkipNode
        if issubclass(nodetype, raw):
            if 'html' in node.get('format', '').split():
                # Some people might put content in raw HTML that should be searched,
                # so we just amateurishly strip HTML tags and index the remaining
                # content
                nodetext = re.sub(r'(?is)<style.*?</style>', '', node.astext())
                nodetext = re.sub(r'(?is)<script.*?</script>', '', nodetext)
                nodetext = re.sub(r'<[^<]+?>', '', nodetext)
                self.found_words.extend(self.lang.split(nodetext))
            raise SkipNode
        if issubclass(nodetype, Text):
            self.found_words.extend(self.lang.split(node.astext()))
        elif issubclass(nodetype, title):
            self.found_title_words.extend(self.lang.split(node.astext()))
        elif self.is_meta_keywords(node, nodetype):
            keywords = node['content']
            keywords = [keyword.strip() for keyword in keywords.split(',')]
            self.found_words.extend(keywords)


class IndexBuilder(object):
    """
    Helper class that creates a searchindex based on the doctrees
    passed to the `feed` method.
    """
    formats = {
        'jsdump':   jsdump,
        'pickle':   pickle
    }   # type: Dict[unicode, Any]

    def __init__(self, env, lang, options, scoring):
        # type: (BuildEnvironment, unicode, Dict, unicode) -> None
        self.env = env
        self._titles = {}           # type: Dict[unicode, unicode]
                                    # docname -> title
        self._filenames = {}        # type: Dict[unicode, unicode]
                                    # docname -> filename
        self._mapping = {}          # type: Dict[unicode, Set[unicode]]
                                    # stemmed word -> set(docname)
        self._title_mapping = {}    # type: Dict[unicode, Set[unicode]]
                                    # stemmed words in titles -> set(docname)
        self._stem_cache = {}       # type: Dict[unicode, unicode]
                                    # word -> stemmed word
        self._objtypes = {}         # type: Dict[Tuple[unicode, unicode], int]
                                    # objtype -> index
        self._objnames = {}         # type: Dict[int, Tuple[unicode, unicode, unicode]]
                                    # objtype index -> (domain, type, objname (localized))
        lang_class = languages.get(lang)    # type: Type[SearchLanguage]
                                            # add language-specific SearchLanguage instance
        if lang_class is None:
            self.lang = SearchEnglish(options)  # type: SearchLanguage
        elif isinstance(lang_class, str):
            module, classname = lang_class.rsplit('.', 1)
            lang_class = getattr(__import__(module, None, None, [classname]),
                                 classname)
            self.lang = lang_class(options)
        else:
            # it's directly a class (e.g. added by app.add_search_language)
            self.lang = lang_class(options)

        if scoring:
            with open(scoring, 'rb') as fp:
                self.js_scorer_code = fp.read().decode('utf-8')
        else:
            self.js_scorer_code = u''
        self.js_splitter_code = splitter_code

    def load(self, stream, format):
        # type: (IO, Any) -> None
        """Reconstruct from frozen data."""
        if isinstance(format, string_types):
            format = self.formats[format]
        frozen = format.load(stream)
        # if an old index is present, we treat it as not existing.
        if not isinstance(frozen, dict) or \
           frozen.get('envversion') != self.env.version:
            raise ValueError('old format')
        index2fn = frozen['filenames']
        self._titles = dict(zip(index2fn, frozen['titles']))

        def load_terms(mapping):
            # type: (Dict[unicode, Any]) -> Dict[unicode, Set[unicode]]
            rv = {}
            for k, v in iteritems(mapping):
                if isinstance(v, int):
                    rv[k] = set([index2fn[v]])
                else:
                    rv[k] = set(index2fn[i] for i in v)
            return rv

        self._mapping = load_terms(frozen['terms'])
        self._title_mapping = load_terms(frozen['titleterms'])
        # no need to load keywords/objtypes

    def dump(self, stream, format):
        # type: (IO, Any) -> None
        """Dump the frozen index to a stream."""
        if isinstance(format, string_types):
            format = self.formats[format]
        format.dump(self.freeze(), stream)  # type: ignore

    def get_objects(self, fn2index):
        # type: (Dict[unicode, int]) -> Dict[unicode, Dict[unicode, Tuple[int, int, int, unicode]]]  # NOQA
        rv = {}  # type: Dict[unicode, Dict[unicode, Tuple[int, int, int, unicode]]]
        otypes = self._objtypes
        onames = self._objnames
        for domainname, domain in sorted(iteritems(self.env.domains)):
            for fullname, dispname, type, docname, anchor, prio in \
                    sorted(domain.get_objects()):
                # XXX use dispname?
                if docname not in fn2index:
                    continue
                if prio < 0:
                    continue
                fullname = htmlescape(fullname)
                prefix, name = rpartition(fullname, '.')
                pdict = rv.setdefault(prefix, {})
                try:
                    typeindex = otypes[domainname, type]
                except KeyError:
                    typeindex = len(otypes)
                    otypes[domainname, type] = typeindex
                    otype = domain.object_types.get(type)
                    if otype:
                        # use unicode() to fire translation proxies
                        onames[typeindex] = (domainname, type,
                                             text_type(domain.get_type_name(otype)))
                    else:
                        onames[typeindex] = (domainname, type, type)
                if anchor == fullname:
                    shortanchor = ''  # type: unicode
                elif anchor == type + '-' + fullname:
                    shortanchor = '-'
                else:
                    shortanchor = anchor
                pdict[name] = (fn2index[docname], typeindex, prio, shortanchor)
        return rv

    def get_terms(self, fn2index):
        # type: (Dict) -> Tuple[Dict[unicode, List[unicode]], Dict[unicode, List[unicode]]]
        rvs = {}, {}  # type: Tuple[Dict[unicode, List[unicode]], Dict[unicode, List[unicode]]]
        for rv, mapping in zip(rvs, (self._mapping, self._title_mapping)):
            for k, v in iteritems(mapping):
                if len(v) == 1:
                    fn, = v
                    if fn in fn2index:
                        rv[k] = fn2index[fn]
                else:
                    rv[k] = sorted([fn2index[fn] for fn in v if fn in fn2index])
        return rvs

    def freeze(self):
        # type: () -> Dict[unicode, Any]
        """Create a usable data structure for serializing."""
        docnames, titles = zip(*sorted(self._titles.items()))
        filenames = [self._filenames.get(docname) for docname in docnames]
        fn2index = dict((f, i) for (i, f) in enumerate(docnames))
        terms, title_terms = self.get_terms(fn2index)

        objects = self.get_objects(fn2index)  # populates _objtypes
        objtypes = dict((v, k[0] + ':' + k[1])
                        for (k, v) in iteritems(self._objtypes))
        objnames = self._objnames
        return dict(docnames=docnames, filenames=filenames, titles=titles, terms=terms,
                    objects=objects, objtypes=objtypes, objnames=objnames,
                    titleterms=title_terms, envversion=self.env.version)

    def label(self):
        # type: () -> unicode
        return "%s (code: %s)" % (self.lang.language_name, self.lang.lang)

    def prune(self, filenames):
        # type: (Iterable[unicode]) -> None
        """Remove data for all filenames not in the list."""
        new_titles = {}
        for filename in filenames:
            if filename in self._titles:
                new_titles[filename] = self._titles[filename]
        self._titles = new_titles
        for wordnames in itervalues(self._mapping):
            wordnames.intersection_update(filenames)
        for wordnames in itervalues(self._title_mapping):
            wordnames.intersection_update(filenames)

    def feed(self, docname, filename, title, doctree):
        # type: (unicode, unicode, unicode, nodes.Node) -> None
        """Feed a doctree to the index."""
        self._titles[docname] = title
        self._filenames[docname] = filename

        visitor = WordCollector(doctree, self.lang)
        doctree.walk(visitor)

        # memoize self.lang.stem
        def stem(word):
            # type: (unicode) -> unicode
            try:
                return self._stem_cache[word]
            except KeyError:
                self._stem_cache[word] = self.lang.stem(word).lower()
                return self._stem_cache[word]
        _filter = self.lang.word_filter

        for word in visitor.found_title_words:
            stemmed_word = stem(word)
            if _filter(stemmed_word):
                self._title_mapping.setdefault(stemmed_word, set()).add(docname)
            elif _filter(word): # stemmer must not remove words from search index
                self._title_mapping.setdefault(word, set()).add(docname)

        for word in visitor.found_words:
            stemmed_word = stem(word)
            # again, stemmer must not remove words from search index
            if not _filter(stemmed_word) and _filter(word):
                stemmed_word = word
            already_indexed = docname in self._title_mapping.get(stemmed_word, [])
            if _filter(stemmed_word) and not already_indexed:
                self._mapping.setdefault(stemmed_word, set()).add(docname)

    def context_for_searchtool(self):
        # type: () -> Dict[unicode, Any]
        return dict(
            search_language_stemming_code = self.lang.js_stemmer_code,
            search_language_stop_words = jsdump.dumps(sorted(self.lang.stopwords)),
            search_scorer_tool = self.js_scorer_code,
            search_word_splitter_code = self.js_splitter_code,
        )

    def get_js_stemmer_rawcode(self):
        # type: () -> unicode
        if self.lang.js_stemmer_rawcode:
            return path.join(
                path.dirname(path.abspath(__file__)),
                'non-minified-js',
                self.lang.js_stemmer_rawcode
            )<|MERGE_RESOLUTION|>--- conflicted
+++ resolved
@@ -19,7 +19,7 @@
 import sphinx
 from sphinx.util import jsdump, rpartition
 from sphinx.util.pycompat import htmlescape
-<<<<<<< HEAD
+from sphinx.search.jssplitter import splitter_code
 
 if False:
     # For type annotation
@@ -27,9 +27,6 @@
     from docutils import nodes  # NOQA
     from sphinx.environment import BuildEnvironment  # NOQA
 
-=======
-from sphinx.search.jssplitter import splitter_code
->>>>>>> 0ee524e3
 
 class SearchLanguage(object):
     """

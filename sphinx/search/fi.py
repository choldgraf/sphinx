--- conflicted
+++ resolved
@@ -127,9 +127,5 @@
         self.stemmer = snowballstemmer.stemmer('finnish')
 
     def stem(self, word):
-<<<<<<< HEAD
         # type: (unicode) -> unicode
-        return self.stemmer.stemWord(word)
-=======
-        return self.stemmer.stemWord(word.lower())
->>>>>>> cb8c6593
+        return self.stemmer.stemWord(word.lower())
# Makefile for Sphinx documentation
#

# You can set these variables from the command line.
SPHINXOPTS   =
SPHINXBUILD  = python ../sphinx-build.py
PAPER        =

PAPEROPT_a4      = -D latex_paper_size=a4
PAPEROPT_letter  = -D latex_paper_size=letter
ALLSPHINXOPTS = -d _build/doctrees $(PAPEROPT_$(PAPER)) \
                $(SPHINXOPTS) $(O) .

.PHONY: help clean html dirhtml singlehtml text man pickle json htmlhelp \
	qthelp devhelp epub latex latexpdf changes linkcheck doctest

help:
	@echo "Please use \`make <target>' where <target> is one of"
	@echo "  html       to make standalone HTML files"
	@echo "  dirhtml    to make HTML files called index.html in directories"
	@echo "  singlehtml to make one big HTML file"
<<<<<<< HEAD
	@echo "  text       to make text files"
	@echo "  man        to make manual pages"
	@echo "  pickle     to make pickle files"
	@echo "  json       to make json files"
	@echo "  htmlhelp   to make HTML files and a HTML help project"
	@echo "  qthelp     to make Qt help files and project"
	@echo "  devhelp    to make Devhelp files and project"
	@echo "  epub       to make an epub file"
	@echo "  latex      to make LaTeX files, you can set PAPER=a4 or PAPER=letter"
	@echo "  latexpdf   to make LaTeX files and run pdflatex"
	@echo "  changes    to make an overview over all changed/added/deprecated items"
	@echo "  linkcheck  to check all external links for integrity"
=======
	@echo "  text      to make text files"
	@echo "  man       to make manual pages"
	@echo "  pickle    to make pickle files"
	@echo "  json      to make json files"
	@echo "  htmlhelp  to make HTML files and a HTML help project"
	@echo "  qthelp    to make Qt help files and project"
	@echo "  devhelp   to make Devhelp files and project"
	@echo "  epub      to make an epub file"
	@echo "  latex     to make LaTeX files, you can set PAPER=a4 or PAPER=letter"
	@echo "  latexpdf  to make LaTeX files and run pdflatex"
	@echo "  gettext   to make PO message catalogs"
	@echo "  changes   to make an overview over all changed/added/deprecated items"
	@echo "  linkcheck to check all external links for integrity"
>>>>>>> fda1d098

clean:
	-rm -rf _build/*

html:
	$(SPHINXBUILD) -b html $(ALLSPHINXOPTS) _build/html
	@echo
	@echo "Build finished. The HTML pages are in _build/html."

dirhtml:
	$(SPHINXBUILD) -b dirhtml $(ALLSPHINXOPTS) _build/dirhtml
	@echo
	@echo "Build finished. The HTML pages are in _build/dirhtml."

singlehtml:
	$(SPHINXBUILD) -b singlehtml $(ALLSPHINXOPTS) _build/singlehtml
	@echo
	@echo "Build finished. The HTML page is in _build/singlehtml."

text:
	$(SPHINXBUILD) -b text $(ALLSPHINXOPTS) _build/text
	@echo
	@echo "Build finished."

man:
	$(SPHINXBUILD) -b man $(ALLSPHINXOPTS) _build/man
	@echo
	@echo "Build finished."

pickle:
	$(SPHINXBUILD) -b pickle $(ALLSPHINXOPTS) _build/pickle
	@echo
	@echo "Build finished."

json:
	$(SPHINXBUILD) -b json $(ALLSPHINXOPTS) _build/json
	@echo
	@echo "Build finished."

htmlhelp:
	$(SPHINXBUILD) -b htmlhelp $(ALLSPHINXOPTS) _build/htmlhelp
	@echo
	@echo "Build finished; now you can run HTML Help Workshop with the" \
	      ".hhp project file in _build/htmlhelp."

qthelp:
	$(SPHINXBUILD) -b qthelp $(ALLSPHINXOPTS) _build/qthelp
	@echo
	@echo "Build finished; now you can run qcollectiongenerator with the" \
	      ".qhcp project file in build/qthelp."
	@echo "# qcollectiongenerator _build/qthelp/Sphinx.qhcp"
	@echo "To view the help collection:"
	@echo "# assistant -collectionFile _build/qthelp/Sphinx.qhc"

devhelp:
	$(SPHINXBUILD) -b devhelp $(ALLSPHINXOPTS) _build/devhelp
	@echo
	@echo "Build finished."
	@echo "To view the help file:"
	@echo "# mkdir -p $$HOME/.local/share/devhelp/sphinx"
	@echo "# ln -s _build/devhelp $$HOME/.local/share/devhelp/sphinx"
	@echo "# devhelp"

epub:
	$(SPHINXBUILD) -b epub $(ALLSPHINXOPTS) _build/epub
	@echo
	@echo "Build finished. The epub file is in _build/epub."

latex:
	$(SPHINXBUILD) -b latex $(ALLSPHINXOPTS) _build/latex
	@echo
	@echo "Build finished; the LaTeX files are in _build/latex."
	@echo "Run \`make all-pdf' or \`make all-ps' in that directory to" \
	      "run these through (pdf)latex."

latexpdf:
	$(SPHINXBUILD) -b latex $(ALLSPHINXOPTS) _build/latex
	@echo "Running LaTeX files through pdflatex..."
	make -C _build/latex all-pdf
	@echo "pdflatex finished; the PDF files are in _build/latex."

gettext:
	$(SPHINXBUILD) -b gettext $(ALLSPHINXOPTS) _build/locale
	@echo
	@echo "Build finished. The message catalogs are in _build/locale."

changes:
	$(SPHINXBUILD) -b changes $(ALLSPHINXOPTS) _build/changes
	@echo
	@echo "The overview file is in _build/changes."

linkcheck:
	$(SPHINXBUILD) -b linkcheck $(ALLSPHINXOPTS) _build/linkcheck
	@echo
	@echo "Link check complete; look for any errors in the above output " \
	      "or in _build/linkcheck/output.txt."

doctest:
	$(SPHINXBUILD) -b doctest $(ALLSPHINXOPTS) _build/doctest<|MERGE_RESOLUTION|>--- conflicted
+++ resolved
@@ -19,20 +19,6 @@
 	@echo "  html       to make standalone HTML files"
 	@echo "  dirhtml    to make HTML files called index.html in directories"
 	@echo "  singlehtml to make one big HTML file"
-<<<<<<< HEAD
-	@echo "  text       to make text files"
-	@echo "  man        to make manual pages"
-	@echo "  pickle     to make pickle files"
-	@echo "  json       to make json files"
-	@echo "  htmlhelp   to make HTML files and a HTML help project"
-	@echo "  qthelp     to make Qt help files and project"
-	@echo "  devhelp    to make Devhelp files and project"
-	@echo "  epub       to make an epub file"
-	@echo "  latex      to make LaTeX files, you can set PAPER=a4 or PAPER=letter"
-	@echo "  latexpdf   to make LaTeX files and run pdflatex"
-	@echo "  changes    to make an overview over all changed/added/deprecated items"
-	@echo "  linkcheck  to check all external links for integrity"
-=======
 	@echo "  text      to make text files"
 	@echo "  man       to make manual pages"
 	@echo "  pickle    to make pickle files"
@@ -46,7 +32,6 @@
 	@echo "  gettext   to make PO message catalogs"
 	@echo "  changes   to make an overview over all changed/added/deprecated items"
 	@echo "  linkcheck to check all external links for integrity"
->>>>>>> fda1d098
 
 clean:
 	-rm -rf _build/*
